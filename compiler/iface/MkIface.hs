--- conflicted
+++ resolved
@@ -1683,28 +1683,17 @@
       = IfaceBuiltInSynFamTyCon
 
 
-<<<<<<< HEAD
     ifaceConDecls (NewTyCon { data_con = con })    flds = IfNewTyCon  (ifaceConDecl con) (ifaceOverloaded flds) (ifaceFields flds)
     ifaceConDecls (DataTyCon { data_cons = cons }) flds = IfDataTyCon (map ifaceConDecl cons) (ifaceOverloaded flds) (ifaceFields flds)
     ifaceConDecls (DataFamilyTyCon {})             _    = IfDataFamTyCon
+    ifaceConDecls (TupleTyCon { data_con = con })  _    = IfDataTyCon [ifaceConDecl con] False []
     ifaceConDecls (AbstractTyCon distinct)         _    = IfAbstractTyCon distinct
-        -- The last case happens when a TyCon has been trimmed during tidying
-        -- Furthermore, tyThingToIfaceDecl is also used
-        -- in TcRnDriver for GHCi, when browsing a module, in which case the
-        -- AbstractTyCon case is perfectly sensible.
-=======
-    ifaceConDecls (NewTyCon { data_con = con })     = IfNewTyCon  (ifaceConDecl con)
-    ifaceConDecls (DataTyCon { data_cons = cons })  = IfDataTyCon (map ifaceConDecl cons)
-    ifaceConDecls (DataFamilyTyCon {})              = IfDataFamTyCon
-    ifaceConDecls (TupleTyCon { data_con = con })   = IfDataTyCon [ifaceConDecl con]
-    ifaceConDecls (AbstractTyCon distinct)          = IfAbstractTyCon distinct
         -- The AbstractTyCon case happens when a TyCon has been trimmed
         -- during tidying.
         -- Furthermore, tyThingToIfaceDecl is also used in TcRnDriver
         -- for GHCi, when browsing a module, in which case the
         -- AbstractTyCon and TupleTyCon cases are perfectly sensible.
         -- (Tuple declarations are not serialised into interface files.)
->>>>>>> 0a086c82
 
     ifaceConDecl data_con
         = IfCon   { ifConOcc     = getOccName (dataConName data_con),
