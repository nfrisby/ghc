--- conflicted
+++ resolved
@@ -814,19 +814,13 @@
 
 -----------------------------------------
 tcIfaceCtxt :: IfaceContext -> IfL ThetaType
-<<<<<<< HEAD
-tcIfaceCtxt sts = mapM tcIfacePredType sts
+tcIfaceCtxt sts = mapM (tcIfacePred tcIfaceType) sts
 
 
 -----------------------------------------
 tcIfaceTyLit :: IfaceTyLit -> IfL TyLit
 tcIfaceTyLit (IfaceNumberTyLit n) = return (NumberTyLit n)
 
-
-
-
-=======
-tcIfaceCtxt sts = mapM (tcIfacePred tcIfaceType) sts
 \end{code}
 
 %************************************************************************
@@ -846,6 +840,7 @@
                                   mkForAllCo tv' <$> tcIfaceCo t
 -- tcIfaceCo (IfacePredTy co)      = mkPredCo <$> tcIfacePred tcIfaceCo co
 tcIfaceCo (IfacePredTy _)      = panic "tcIfaceCo"
+tcIfaceCo t@(IfaceLiteralTy _) = mkReflCo <$> tcIfaceType t
 
 tcIfaceCoApp :: IfaceCoCon -> [IfaceType] -> IfL Coercion
 tcIfaceCoApp IfaceReflCo    [t]     = Refl         <$> tcIfaceType t
@@ -859,7 +854,6 @@
 
 tcIfaceCoVar :: FastString -> IfL CoVar
 tcIfaceCoVar = tcIfaceLclId
->>>>>>> a8defd8a
 \end{code}
 
 
