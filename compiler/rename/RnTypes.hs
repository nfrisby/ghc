{-
(c) The GRASP/AQUA Project, Glasgow University, 1992-1998

\section[RnSource]{Main pass of renamer}
-}

{-# LANGUAGE CPP #-}
{-# LANGUAGE ScopedTypeVariables #-}

module RnTypes (
        -- Type related stuff
        rnHsType, rnLHsType, rnLHsTypes, rnContext,
        rnHsKind, rnLHsKind, rnLHsMaybeKind,
        rnHsSigType, rnHsWcType,
        rnHsSigWcType, rnHsSigWcTypeScoped,
        rnLHsInstType,
        newTyVarNameRn, collectAnonWildCards,
        rnConDeclFields,
        rnLTyVar, rnLHsTyVarBndr,

        -- Precence related stuff
        mkOpAppRn, mkNegAppRn, mkOpFormRn, mkConOpPatRn,
        checkPrecMatch, checkSectionPrec,

        -- Binding related stuff
        warnUnusedForAlls,
        bindSigTyVarsFV, bindHsQTyVars,
        extractHsTyRdrTyVars, extractHsTysRdrTyVars,
        extractRdrKindSigVars, extractDataDefnKindVars
  ) where

import {-# SOURCE #-} RnSplice( rnSpliceType )

import DynFlags
import HsSyn
import RnHsDoc          ( rnLHsDoc, rnMbLHsDoc )
import RnEnv
import TcRnMonad
import RdrName
import PrelNames        ( negateName, dot_tv_RDR, forall_tv_RDR )
import TysPrim          ( funTyConName )
import Name
import SrcLoc
import NameSet
import FieldLabel

import Util
import BasicTypes       ( compareFixity, funTyFixity, negateFixity,
                          Fixity(..), FixityDirection(..) )
import Outputable
import FastString
import Maybes
import Data.List        ( nub, nubBy )
import Control.Monad    ( unless, when )

#if __GLASGOW_HASKELL__ < 709
import Data.Monoid      ( mappend, mempty, mconcat )
#endif

#include "HsVersions.h"

{-
These type renamers are in a separate module, rather than in (say) RnSource,
to break several loop.

*********************************************************
*                                                       *
           HsSigWcType (i.e with wildcards)
*                                                       *
*********************************************************
-}

rnHsSigWcType :: HsDocContext -> LHsSigWcType RdrName
            -> RnM (LHsSigWcType Name, FreeVars)
rnHsSigWcType doc sig_ty
  = rn_hs_sig_wc_type True doc sig_ty $ \sig_ty' ->
    return (sig_ty', emptyFVs)

rnHsSigWcTypeScoped :: HsDocContext -> LHsSigWcType RdrName
                    -> (LHsSigWcType Name -> RnM (a, FreeVars))
                    -> RnM (a, FreeVars)
-- Used for
--   - Signatures on binders in a RULE
--   - Pattern type signatures
-- Wildcards are allowed
rnHsSigWcTypeScoped ctx sig_ty thing_inside
  = rn_hs_sig_wc_type False ctx sig_ty thing_inside
    -- False: for pattern type sigs and rules we /do/ want
    --        to bring those type varibles into scope
    -- e.g  \ (x :: forall a. a-> b) -> e
    -- Here we do bring 'b' into scope

rn_hs_sig_wc_type :: Bool   -- see rnImplicitBndrs
                  -> HsDocContext
                  -> LHsSigWcType RdrName
                  -> (LHsSigWcType Name -> RnM (a, FreeVars))
                  -> RnM (a, FreeVars)
-- rn_hs_sig_wc_type is used for source-language type signatures
rn_hs_sig_wc_type no_implicit_if_forall ctxt
                  (HsIB { hsib_body = wc_ty }) thing_inside
  = rnImplicitBndrs no_implicit_if_forall (hswc_body wc_ty) $ \ kvs tvs ->
    rn_hs_wc_type ctxt wc_ty $ \ wc_ty' ->
    thing_inside (HsIB { hsib_kvs  = kvs
                       , hsib_tvs  = tvs
                       , hsib_body = wc_ty' })

rnHsWcType :: HsDocContext -> LHsWcType RdrName -> RnM (LHsWcType Name, FreeVars)
rnHsWcType ctxt wc_ty
  = rn_hs_wc_type ctxt wc_ty $ \ wc_ty' ->
    return (wc_ty', emptyFVs)

rn_hs_wc_type :: HsDocContext -> LHsWcType RdrName
              -> (LHsWcType Name -> RnM (a, FreeVars))
              -> RnM (a, FreeVars)
rn_hs_wc_type ctxt (HsWC { hswc_body = hs_ty }) thing_inside
  = do { let nwc_rdrs = collectNamedWildCards hs_ty
       ; rdr_env <- getLocalRdrEnv
       ; nwcs <- sequence [ newLocalBndrRn lrdr
                          | lrdr@(L _ rdr) <- nwc_rdrs
                          , not (inScope rdr_env rdr) ]
                 -- nwcs :: [Name]   Named wildcards
       ; bindLocalNamesFV nwcs $
    do { (wc_ty, fvs1) <- rnWcSigTy ctxt hs_ty
       ; let wc_ty' :: HsWildCardBndrs Name (LHsType Name)
             wc_ty' = wc_ty { hswc_wcs = nwcs ++ hswc_wcs wc_ty }
       ; (res, fvs2) <- thing_inside wc_ty'
       ; return (res, fvs1 `plusFV` fvs2) } }

rnWcSigTy :: HsDocContext -> LHsType RdrName
          -> RnM (LHsWcType Name, FreeVars)
-- Renames just the top level of a type signature
-- It's exactly like rnHsTyKi, except that it uses rnWcSigContext
-- on a qualified type, and return info on any extra-constraints
-- wildcard.  Some code duplication, but no big deal.
rnWcSigTy ctxt (L loc hs_ty@(HsForAllTy { hst_bndrs = tvs, hst_body = hs_tau }))
  = bindLHsTyVarBndrs ctxt Nothing tvs $ \ tvs' ->
    do { (hs_tau', fvs) <- rnWcSigTy ctxt hs_tau
       ; warnUnusedForAlls (inTypeDoc hs_ty) tvs' fvs
       ; let hs_ty' = HsForAllTy { hst_bndrs = tvs', hst_body = hswc_body hs_tau' }
       ; return ( hs_tau' { hswc_body = L loc hs_ty' }, fvs) }

rnWcSigTy ctxt (L loc (HsQualTy { hst_ctxt = hs_ctxt, hst_body = tau }))
  = do { (hs_ctxt', fvs1) <- rnWcSigContext ctxt hs_ctxt
       ; (tau',     fvs2) <- rnLHsType ctxt tau
       ; let awcs_tau = collectAnonWildCards tau'
             hs_ty'   = HsQualTy { hst_ctxt = hswc_body hs_ctxt'
                                 , hst_body = tau' }
       ; return ( HsWC { hswc_wcs = hswc_wcs hs_ctxt' ++ awcs_tau
                       , hswc_ctx = hswc_ctx hs_ctxt'
                       , hswc_body = L loc hs_ty' }
                , fvs1 `plusFV` fvs2) }

rnWcSigTy ctxt hs_ty
  = do { (hs_ty', fvs) <- rnLHsType ctxt hs_ty
       ; return (HsWC { hswc_wcs = collectAnonWildCards hs_ty'
                      , hswc_ctx = Nothing
                      , hswc_body = hs_ty' }
                , fvs) }

rnWcSigContext :: HsDocContext -> LHsContext RdrName
               -> RnM (HsWildCardBndrs Name (LHsContext Name), FreeVars)
rnWcSigContext ctxt (L loc hs_ctxt)
  | Just (hs_ctxt1, hs_ctxt_last) <- snocView hs_ctxt
  , L lx (HsWildCardTy wc) <- ignoreParens hs_ctxt_last
  = do { (hs_ctxt1', fvs) <- mapFvRn (rnLHsTyKi RnTopConstraint ctxt) hs_ctxt1
       ; wc'              <- setSrcSpan lx $
                             rnExtraConstraintWildCard ctxt wc
       ; let hs_ctxt' = hs_ctxt1' ++ [L lx (HsWildCardTy wc')]
             awcs     = concatMap collectAnonWildCards hs_ctxt1'
             -- NB: *not* including the extra-constraint wildcard
       ; return ( HsWC { hswc_wcs = awcs
                       , hswc_ctx = Just lx
                       , hswc_body = L loc hs_ctxt' }
                , fvs ) }
  | otherwise
  = do { (hs_ctxt', fvs) <- mapFvRn (rnLHsTyKi RnTopConstraint ctxt) hs_ctxt
       ; return (HsWC { hswc_wcs = concatMap collectAnonWildCards hs_ctxt'
                      , hswc_ctx = Nothing
                      , hswc_body = L loc hs_ctxt' }, fvs) }

{- Note [Error checkingp for wildcards]
~~~~~~~~~~~~~~~~~~~~~~~~~~~~~~~~~~~~~~
Here is how various wildcard-related errors are reported

* Named extra-constraints wild cards aren't allowed,
  e.g. invalid: @(Show a, _x) => a -> String@.

* There is only one extra-constraints wild card in the context and it must
  come last, e.g. invalid: @(_, Show a) => a -> String@
  or @(_, Show a, _) => a -> String@.

* There should be no unnamed wild cards in the context.

* An extra-constraints wild card can only occur in the top-level context.
  This would be invalid: @(Eq a, _) => a -> (Num a, _) => a -> Bool@.

* Named wild cards occurring in the context must also occur in the monotype.

When an invalid wild card is found, we fail with an error.

????? What about f :: (forall a. (Eq _) => a -> a -> Bool) -> Int
-}

{- ******************************************************
*                                                       *
           HsSigtype (i.e. no wildcards)
*                                                       *
****************************************************** -}

rnHsSigType :: HsDocContext -> LHsSigType RdrName
            -> RnM (LHsSigType Name, FreeVars)
-- Used for source-language type signatures
-- that cannot have wildcards
rnHsSigType ctx (HsIB { hsib_body = hs_ty })
  = rnImplicitBndrs True hs_ty $ \ kvs tvs ->
    do { (body', fvs) <- rnLHsType ctx hs_ty
       ; return (HsIB { hsib_kvs  = kvs
                      , hsib_tvs  = tvs
                      , hsib_body = body' }, fvs) }

rnImplicitBndrs :: Bool    -- True <=> no implicit quantification
                           --          if type is headed by a forall
                           -- E.g.  f :: forall a. a->b
                           -- Do not quantify over 'b' too.
                -> LHsType RdrName
                -> ([Name] -> [Name] -> RnM (a, FreeVars))
                -> RnM (a, FreeVars)
rnImplicitBndrs no_implicit_if_forall hs_ty@(L loc _) thing_inside
  = do { rdr_env <- getLocalRdrEnv
       ; let (kv_rdrs, tv_rdrs) = filterInScope rdr_env $
                                  extractHsTyRdrTyVars hs_ty
             real_tv_rdrs  -- Implicit quantification only if
                           -- there is no explicit forall
               | no_implicit_if_forall
               , L _ (HsForAllTy {}) <- hs_ty = []
               | otherwise                    = tv_rdrs
       ; traceRn (text "rnSigType" <+> (ppr hs_ty $$ ppr kv_rdrs $$ ppr tv_rdrs))
       ; kvs <- mapM (newLocalBndrRn . L loc) kv_rdrs
       ; tvs <- mapM (newLocalBndrRn . L loc) real_tv_rdrs
       ; bindLocalNamesFV (kvs ++ tvs) $
         thing_inside kvs tvs }

rnLHsInstType :: SDoc -> LHsSigType RdrName -> RnM (LHsSigType Name, FreeVars)
-- Rename the type in an instance or standalone deriving decl
-- The 'doc_str' is "an instance declaration" or "a VECTORISE pragma"
rnLHsInstType doc_str inst_ty
  | Just cls <- getLHsInstDeclClass_maybe inst_ty
  , isTcOcc (rdrNameOcc (unLoc cls))
         -- The guards check that the instance type looks like
         --   blah => C ty1 .. tyn
  = do { let full_doc = doc_str <+> ptext (sLit "for") <+> quotes (ppr cls)
       ; rnHsSigType (GenericCtx full_doc) inst_ty }

  | otherwise  -- The instance is malformed, but we'd still like
               -- to make progress rather than failing outright, so
               -- we report more errors.  So we rename it anyway.
  = do { addErrAt (getLoc (hsSigType inst_ty)) $
         ptext (sLit "Malformed instance:") <+> ppr inst_ty
       ; rnHsSigType (GenericCtx doc_str) inst_ty }


{- ******************************************************
*                                                       *
           LHsType and HsType
*                                                       *
****************************************************** -}

{-
rnHsType is here because we call it from loadInstDecl, and I didn't
want a gratuitous knot.

Note [Context quantification]
-----------------------------
Variables in type signatures are implicitly quantified
when (1) they are in a type signature not beginning
with "forall" or (2) in any qualified type T => R.
We are phasing out (2) since it leads to inconsistencies
(Trac #4426):

data A = A (a -> a)           is an error
data A = A (Eq a => a -> a)   binds "a"
data A = A (Eq a => a -> b)   binds "a" and "b"
data A = A (() => a -> b)     binds "a" and "b"
f :: forall a. a -> b         is an error
f :: forall a. () => a -> b   is an error
f :: forall a. a -> (() => b) binds "a" and "b"

The -fwarn-context-quantification flag warns about
this situation. See rnHsTyKi for case HsForAllTy Qualified.
-}

rnLHsTyKi  :: RnTyKiWhat
           -> HsDocContext -> LHsType RdrName -> RnM (LHsType Name, FreeVars)
rnLHsTyKi what doc (L loc ty)
  = setSrcSpan loc $
    do { (ty', fvs) <- rnHsTyKi what doc ty
       ; return (L loc ty', fvs) }

rnLHsType  :: HsDocContext -> LHsType RdrName -> RnM (LHsType Name, FreeVars)
rnLHsType cxt ty = -- pprTrace "rnHsType" (pprHsDocContext cxt $$ ppr ty) $
                   rnLHsTyKi RnType cxt ty

rnLHsPred  :: HsDocContext -> LHsType RdrName -> RnM (LHsType Name, FreeVars)
rnLHsPred = rnLHsTyKi RnConstraint

rnLHsKind  :: HsDocContext -> LHsKind RdrName -> RnM (LHsKind Name, FreeVars)
rnLHsKind = rnLHsTyKi RnKind

rnLHsMaybeKind  :: HsDocContext -> Maybe (LHsKind RdrName)
                -> RnM (Maybe (LHsKind Name), FreeVars)
rnLHsMaybeKind _ Nothing
  = return (Nothing, emptyFVs)
rnLHsMaybeKind doc (Just kind)
  = do { (kind', fvs) <- rnLHsKind doc kind
       ; return (Just kind', fvs) }

rnHsType  :: HsDocContext -> HsType RdrName -> RnM (HsType Name, FreeVars)
rnHsType cxt ty = rnHsTyKi RnType cxt ty

<<<<<<< HEAD
rnHsKind  :: HsDocContext -> HsKind RdrName -> RnM (HsKind Name, FreeVars)
rnHsKind = rnHsTyKi RnKind

data RnTyKiWhat = RnType
                | RnKind
                | RnTopConstraint  -- Top-level context of HsSigWcTypes
                | RnConstraint     -- All other constraints

instance Outputable RnTyKiWhat where
  ppr RnType          = ptext (sLit "RnType")
  ppr RnKind          = ptext (sLit "RnKind")
  ppr RnTopConstraint = ptext (sLit "RnTopConstraint")
  ppr RnConstraint    = ptext (sLit "RnConstraint")

isRnType :: RnTyKiWhat -> Bool
isRnType RnType = True
isRnType _      = False

isRnKind :: RnTyKiWhat -> Bool
isRnKind RnKind = True
isRnKind _      = False

rnHsTyKi :: RnTyKiWhat -> HsDocContext -> HsType RdrName -> RnM (HsType Name, FreeVars)

rnHsTyKi _ doc ty@(HsForAllTy { hst_bndrs = tyvars, hst_body  = tau })
  = bindLHsTyVarBndrs doc Nothing tyvars $ \ tyvars' ->
    do { (tau',  fvs) <- rnLHsType doc tau
       ; warnUnusedForAlls (inTypeDoc ty) tyvars' fvs
       ; return ( HsForAllTy { hst_bndrs = tyvars', hst_body =  tau' }
                , fvs) }

rnHsTyKi _ doc (HsQualTy { hst_ctxt = lctxt
                              , hst_body = tau })
  = do { (ctxt', fvs1) <- rnContext doc lctxt
       ; (tau',  fvs2) <- rnLHsType doc tau
       ; return (HsQualTy { hst_ctxt = ctxt', hst_body =  tau' }
                , fvs1 `plusFV` fvs2) }

rnHsTyKi what _ (HsTyVar rdr_name)
  = do { name <- rnTyVar what rdr_name
       ; return (HsTyVar name, unitFV name) }
=======
rnHsTyKi isType _ (HsTyVar (L l rdr_name))
  = do { name <- rnTyVar isType rdr_name
       ; return (HsTyVar (L l name), unitFV name) }
>>>>>>> 5d6cfbcc

-- If we see (forall a . ty), without foralls on, the forall will give
-- a sensible error message, but we don't want to complain about the dot too
-- Hence the jiggery pokery with ty1
rnHsTyKi what doc ty@(HsOpTy ty1 (wrapper, L loc op) ty2)
  = setSrcSpan loc $
    do  { ops_ok <- xoptM Opt_TypeOperators
        ; op' <- if ops_ok
                 then rnTyVar what op
                 else do { addErr (opTyErr op ty)
                         ; return (mkUnboundNameRdr op) }  -- Avoid double complaint
        ; let l_op' = L loc op'
        ; fix <- lookupTyFixityRn l_op'
        ; (ty1', fvs1) <- rnLHsTyKi what doc ty1
        ; (ty2', fvs2) <- rnLHsTyKi what doc ty2
        ; res_ty <- mkHsOpTyRn (\t1 t2 -> HsOpTy t1 (wrapper, l_op') t2)
                               op' fix ty1' ty2'
        ; return (res_ty, (fvs1 `plusFV` fvs2) `addOneFV` op') }

rnHsTyKi what doc (HsParTy ty)
  = do { (ty', fvs) <- rnLHsTyKi what doc ty
       ; return (HsParTy ty', fvs) }

rnHsTyKi _ doc (HsBangTy b ty)
  = do { (ty', fvs) <- rnLHsType doc ty
       ; return (HsBangTy b ty', fvs) }

rnHsTyKi _ doc ty@(HsRecTy flds)
  = do { addErr (hang (ptext (sLit "Record syntax is illegal here:"))
                    2 (ppr ty))
       ; (flds', fvs) <- rnConDeclFields [] doc flds
       ; return (HsRecTy flds', fvs) }

rnHsTyKi what doc (HsFunTy ty1 ty2)
  = do { (ty1', fvs1) <- rnLHsTyKi what doc ty1
        -- Might find a for-all as the arg of a function type
       ; (ty2', fvs2) <- rnLHsTyKi what doc ty2
        -- Or as the result.  This happens when reading Prelude.hi
        -- when we find return :: forall m. Monad m -> forall a. a -> m a

        -- Check for fixity rearrangements
       ; res_ty <- if isRnType what
                   then mkHsOpTyRn HsFunTy funTyConName funTyFixity ty1' ty2'
                   else return (HsFunTy ty1' ty2')

       ; return (res_ty, fvs1 `plusFV` fvs2) }

rnHsTyKi what doc listTy@(HsListTy ty)
  = do { data_kinds <- xoptM Opt_DataKinds
       ; when (not data_kinds && isRnKind what)
              (addErr (dataKindsErr what listTy))
       ; (ty', fvs) <- rnLHsTyKi what doc ty
       ; return (HsListTy ty', fvs) }

rnHsTyKi _ doc (HsKindSig ty k)
  = do { kind_sigs_ok <- xoptM Opt_KindSignatures
       ; unless kind_sigs_ok (badKindSigErr doc ty)
       ; (ty', fvs1) <- rnLHsType doc ty
       ; (k', fvs2) <- rnLHsKind doc k
       ; return (HsKindSig ty' k', fvs1 `plusFV` fvs2) }

rnHsTyKi _ doc (HsPArrTy ty)
  = do { (ty', fvs) <- rnLHsType doc ty
       ; return (HsPArrTy ty', fvs) }

-- Unboxed tuples are allowed to have poly-typed arguments.  These
-- sometimes crop up as a result of CPR worker-wrappering dictionaries.
rnHsTyKi what doc tupleTy@(HsTupleTy tup_con tys)
  = do { data_kinds <- xoptM Opt_DataKinds
       ; when (not data_kinds && isRnKind what)
              (addErr (dataKindsErr what tupleTy))
       ; (tys', fvs) <- mapFvRn (rnLHsTyKi what doc) tys
       ; return (HsTupleTy tup_con tys', fvs) }

-- Ensure that a type-level integer is nonnegative (#8306, #8412)
rnHsTyKi what _ tyLit@(HsTyLit t)
  = do { data_kinds <- xoptM Opt_DataKinds
       ; unless data_kinds (addErr (dataKindsErr what tyLit))
       ; when (negLit t) (addErr negLitErr)
       ; return (HsTyLit t, emptyFVs) }
  where
    negLit (HsStrTy _ _) = False
    negLit (HsNumTy _ i) = i < 0
    negLitErr = ptext (sLit "Illegal literal in type (type literals must not be negative):") <+> ppr tyLit

rnHsTyKi what doc (HsAppTy ty1 ty2)
  = do { (ty1', fvs1) <- rnLHsTyKi what doc ty1
       ; (ty2', fvs2) <- rnLHsTyKi what doc ty2
       ; return (HsAppTy ty1' ty2', fvs1 `plusFV` fvs2) }

rnHsTyKi _ doc (HsIParamTy n ty)
  = do { (ty', fvs) <- rnLHsType doc ty
       ; return (HsIParamTy n ty', fvs) }

rnHsTyKi _ doc (HsEqTy ty1 ty2)
  = do { (ty1', fvs1) <- rnLHsType doc ty1
       ; (ty2', fvs2) <- rnLHsType doc ty2
       ; return (HsEqTy ty1' ty2', fvs1 `plusFV` fvs2) }

rnHsTyKi _ _ (HsSpliceTy sp k)
  = rnSpliceType sp k

rnHsTyKi _ doc (HsDocTy ty haddock_doc)
  = do { (ty', fvs) <- rnLHsType doc ty
       ; haddock_doc' <- rnLHsDoc haddock_doc
       ; return (HsDocTy ty' haddock_doc', fvs) }

rnHsTyKi _ _ (HsCoreTy ty)
  = return (HsCoreTy ty, emptyFVs)
    -- The emptyFVs probably isn't quite right
    -- but I don't think it matters

rnHsTyKi _ _ (HsWrapTy {})
  = panic "rnHsTyKi"

rnHsTyKi what doc ty@(HsExplicitListTy k tys)
  = do { data_kinds <- xoptM Opt_DataKinds
       ; unless data_kinds (addErr (dataKindsErr what ty))
       ; (tys', fvs) <- rnLHsTypes doc tys
       ; return (HsExplicitListTy k tys', fvs) }

rnHsTyKi what doc ty@(HsExplicitTupleTy kis tys)
  = do { data_kinds <- xoptM Opt_DataKinds
       ; unless data_kinds (addErr (dataKindsErr what ty))
       ; (tys', fvs) <- rnLHsTypes doc tys
       ; return (HsExplicitTupleTy kis tys', fvs) }

<<<<<<< HEAD
rnHsTyKi what ctxt (HsWildCardTy wc)
  = do { wc' <- case mb_bad of
           Just msg -> do { addErr (wildCardMsg ctxt msg)
                          ; discardErrs (rnWildCard ctxt wc) }
                          -- discardErrs: avoid reporting
                          -- a second error
           Nothing  -> rnWildCard ctxt wc

       ; traceRn (text "rnHsTyKi wild" <+> ppr wc <+> ppr (isJust mb_bad))
       ; return (HsWildCardTy wc', emptyFVs) }
=======
rnHsTyKi isType _doc (HsWildCardTy (AnonWildCard PlaceHolder))
  = ASSERT( isType )
    do { loc <- getSrcSpanM
       ; uniq <- newUnique
       ; let name = mkInternalName uniq (mkTyVarOcc "_") loc
       ; return (HsWildCardTy (AnonWildCard (L loc name)), emptyFVs) }
         -- emptyFVs: this occurrence does not refer to a
         --           binding, so don't treat it as a free variable

rnHsTyKi isType doc (HsWildCardTy (NamedWildCard (L l rdr_name)))
  = ASSERT( isType )
    do { not_in_scope <- isNothing `fmap` lookupOccRn_maybe rdr_name
       ; when not_in_scope $
         -- When the named wild card is not in scope, it means it shouldn't be
         -- there in the first place, i.e. rnHsSigTypeWithWildCards wasn't
         -- used, so fail.
         failWith $ text "Unexpected wild card:" <+> quotes (ppr rdr_name) $$
                    docOfHsDocContext doc
       ; name <- rnTyVar isType rdr_name
       ; return (HsWildCardTy (NamedWildCard (L l name)), emptyFVs) }
>>>>>>> 5d6cfbcc
         -- emptyFVs: this occurrence does not refer to a
         --           user-written binding site, so don't treat
         --           it as a free variable
  where
    mb_bad :: Maybe SDoc
    mb_bad | not (wildCardsAllowed ctxt)
           = Just (notAllowed wc)
           | otherwise
           = case what of
               RnType          -> Nothing
               RnKind          -> Just (notAllowed wc <+> ptext (sLit "in a kind"))
               RnConstraint    -> Just constraint_msg
               RnTopConstraint -> case wc of
                     AnonWildCard {}  -> Just constraint_msg
                     NamedWildCard {} -> Nothing

    constraint_msg = hang (notAllowed wc <+> ptext (sLit "in a constraint"))
                        2 hint_msg

    hint_msg = case wc of
       NamedWildCard {} -> empty
       AnonWildCard {}  -> vcat [ ptext (sLit "except as the last top-level constraint of a type signature")
                                , nest 2 (ptext (sLit "e.g  f :: (Eq a, _) => blah")) ]

notAllowed :: HsWildCardInfo RdrName -> SDoc
notAllowed wc =  ptext (sLit "Wildcard") <+> quotes (ppr wc)
                 <+> ptext (sLit "not allowed")

wildCardMsg :: HsDocContext -> SDoc -> SDoc
wildCardMsg ctxt doc
  = vcat [doc, nest 2 (ptext (sLit "in") <+> pprHsDocContext ctxt)]

--------------
rnTyVar :: RnTyKiWhat -> RdrName -> RnM Name
rnTyVar what rdr_name
  | isRnKind what = lookupKindOccRn rdr_name
  | otherwise     = lookupTypeOccRn rdr_name

rnLTyVar :: Located RdrName -> RnM (Located Name)
rnLTyVar (L loc rdr_name)
  = do { tyvar <- lookupTypeOccRn rdr_name
       ; return (L loc tyvar) }

--------------
rnLHsTypes :: HsDocContext -> [LHsType RdrName]
           -> RnM ([LHsType Name], FreeVars)
rnLHsTypes doc tys = mapFvRn (rnLHsType doc) tys

--------------
extraConstraintWildCardsAllowed :: HsDocContext -> Bool
extraConstraintWildCardsAllowed ctxt
  = case ctxt of
      TypeSigCtx {}       -> True
      _                   -> False

wildCardsAllowed :: HsDocContext -> Bool
-- ^ In what contexts are wildcards permitted
wildCardsAllowed ctxt
   = case ctxt of
       TypeSigCtx {}       -> True
       TypBrCtx {}         -> True   -- Template Haskell quoted type
       SpliceTypeCtx {}    -> True   -- Result of a Template Haskell splice
       ExprWithTySigCtx {} -> True
       PatCtx {}           -> True
       RuleCtx {}          -> True
       FamPatCtx {}        -> True   -- Not named wildcards though
       GHCiCtx {}          -> True
       _                   -> False

rnExtraConstraintWildCard :: HsDocContext -> HsWildCardInfo RdrName
                          -> RnM (HsWildCardInfo Name)
-- Rename the extra-constraint spot in a type signature
--    (blah, _) => type
-- Check that extra-constraints are allowed at all, and
-- if so that it's an anonymous wildcard
rnExtraConstraintWildCard ctxt wc
  = case mb_bad of
      Nothing  -> rnWildCard ctxt wc
      Just msg -> do { addErr (wildCardMsg ctxt msg)
                     ; discardErrs (rnWildCard ctxt wc) }
  where
    mb_bad | not (extraConstraintWildCardsAllowed ctxt)
           = Just (ptext (sLit "Extra-contraint wildcard") <+> quotes (ppr wc)
                   <+> ptext (sLit "not allowed"))
           | isNamedWildCard wc
           = Just (hang (ptext (sLit "Named wildcard") <+> quotes (ppr wc)
                         <+> ptext (sLit "not allowed as an extra-contraint"))
                      2 (ptext (sLit "Use an anonymous wildcard instead")))
           | otherwise
           = Nothing

rnWildCard :: HsDocContext -> HsWildCardInfo RdrName -> RnM (HsWildCardInfo Name)
rnWildCard _ (AnonWildCard _)
  = do { loc <- getSrcSpanM
       ; uniq <- newUnique
       ; let name = mkInternalName uniq (mkTyVarOcc "_") loc
       ; return (AnonWildCard name) }

rnWildCard ctxt wc@(NamedWildCard rdr_name)
  -- NB: The parser only generates NamedWildCard if -XNamedWildCards
  --     is on, so we don't need to check for that here
  = do { mb_name <- lookupOccRn_maybe rdr_name
       ; traceRn (text "rnWildCard named" <+> (ppr rdr_name $$ ppr mb_name))
       ; case mb_name of
           Just n  -> return (NamedWildCard n)
           Nothing -> do { addErr msg  -- I'm not sure how this can happen
                         ; return (NamedWildCard (mkUnboundNameRdr rdr_name)) } }
  where
    msg = wildCardMsg ctxt (notAllowed wc)


{- *****************************************************
*                                                      *
          Binding type variables
*                                                      *
***************************************************** -}

bindSigTyVarsFV :: [Name]
                -> RnM (a, FreeVars)
                -> RnM (a, FreeVars)
-- Used just before renaming the defn of a function
-- with a separate type signature, to bring its tyvars into scope
-- With no -XScopedTypeVariables, this is a no-op
bindSigTyVarsFV tvs thing_inside
  = do  { scoped_tyvars <- xoptM Opt_ScopedTypeVariables
        ; if not scoped_tyvars then
                thing_inside
          else
                bindLocalNamesFV tvs thing_inside }

---------------
bindHsQTyVars :: HsDocContext
              -> Maybe a              -- Just _  => an associated type decl
              -> [RdrName]            -- Kind variables from scope
              -> LHsQTyVars RdrName   -- Type variables
              -> (LHsQTyVars Name -> RnM (b, FreeVars))
              -> RnM (b, FreeVars)
-- (a) Bring kind variables into scope
--     both (i)  passed in (kv_bndrs)
--     and  (ii) mentioned in the kinds of tv_bndrs
-- (b) Bring type variables into scope
bindHsQTyVars doc mb_assoc kv_bndrs tv_bndrs thing_inside
  = do { rdr_env <- getLocalRdrEnv
       ; let tvs = hsQTvBndrs tv_bndrs
             kvs_from_tv_bndrs = [ kv | L _ (KindedTyVar _ kind) <- tvs
                                 , let (_, kvs) = extractHsTyRdrTyVars kind
                                 , kv <- kvs ]
             all_kvs' = nub (kv_bndrs ++ kvs_from_tv_bndrs)
             all_kvs  = filterOut (inScope rdr_env) all_kvs'

             overlap_kvs = [ kv | kv <- all_kvs, any ((==) kv . hsLTyVarName) tvs ]
                -- These variables appear both as kind and type variables
                -- in the same declaration; eg  type family  T (x :: *) (y :: x)
                -- We disallow this: too confusing!

       ; poly_kind <- xoptM Opt_PolyKinds
       ; unless (poly_kind || null all_kvs)
                (addErr (badKindBndrs doc all_kvs))
       ; unless (null overlap_kvs)
                (addErr (overlappingKindVars doc overlap_kvs))

       ; loc <- getSrcSpanM
       ; kv_names <- mapM (newLocalBndrRn . L loc) all_kvs
       ; bindLocalNamesFV kv_names $
         bindLHsTyVarBndrs doc mb_assoc tvs $ \ tv_bndrs' ->
         thing_inside (HsQTvs { hsq_tvs = tv_bndrs', hsq_kvs = kv_names }) }

bindLHsTyVarBndrs :: HsDocContext
                  -> Maybe a                 -- Just _  => an associated type decl
                  -> [LHsTyVarBndr RdrName]
                  -> ([LHsTyVarBndr Name] -> RnM (b, FreeVars))
                  -> RnM (b, FreeVars)
bindLHsTyVarBndrs doc mb_assoc tv_bndrs thing_inside
  = do { let tv_names_w_loc = map hsLTyVarLocName tv_bndrs

       -- Check for duplicate or shadowed tyvar bindrs
       ; checkDupRdrNames tv_names_w_loc
       ; when (isNothing mb_assoc) (checkShadowedRdrNames tv_names_w_loc)

       ; rdr_env <- getLocalRdrEnv
       ; (tv_bndrs', fvs1) <- mapFvRn (rnLHsTyVarBndr doc mb_assoc rdr_env) tv_bndrs
       ; (res, fvs2) <- bindLocalNamesFV (map hsLTyVarName tv_bndrs') $
                        thing_inside tv_bndrs'
       ; return (res, fvs1 `plusFV` fvs2) }

rnLHsTyVarBndr :: HsDocContext -> Maybe a -> LocalRdrEnv
               -> LHsTyVarBndr RdrName -> RnM (LHsTyVarBndr Name, FreeVars)
rnLHsTyVarBndr _ mb_assoc rdr_env (L loc (UserTyVar (L l rdr)))
  = do { nm <- newTyVarNameRn mb_assoc rdr_env loc rdr
       ; return (L loc (UserTyVar (L l nm)), emptyFVs) }
rnLHsTyVarBndr doc mb_assoc rdr_env (L loc (KindedTyVar (L lv rdr) kind))
  = do { sig_ok <- xoptM Opt_KindSignatures
       ; unless sig_ok (badKindSigErr doc kind)
       ; nm <- newTyVarNameRn mb_assoc rdr_env loc rdr
       ; (kind', fvs) <- rnLHsKind doc kind
       ; return (L loc (KindedTyVar (L lv nm) kind'), fvs) }

newTyVarNameRn :: Maybe a -> LocalRdrEnv -> SrcSpan -> RdrName -> RnM Name
newTyVarNameRn mb_assoc rdr_env loc rdr
  | Just _ <- mb_assoc    -- Use the same Name as the parent class decl
  , Just n <- lookupLocalRdrEnv rdr_env rdr
  = return n
  | otherwise
  = newLocalBndrRn (L loc rdr)

---------------------
collectNamedWildCards :: LHsType RdrName -> [Located RdrName]
collectNamedWildCards hs_ty
  = nubBy eqLocated $
    [L l n | L l (NamedWildCard n) <- collectWildCards hs_ty ]

collectAnonWildCards :: LHsType Name -> [Name]
collectAnonWildCards hs_ty
  = [n | L _ (AnonWildCard n) <- collectWildCards hs_ty ]

<<<<<<< HEAD
collectWildCards :: LHsType name -> [Located (HsWildCardInfo name)]
-- | Extract all wild cards from a type.
collectWildCards lty = go lty
=======
badKindBndrs :: HsDocContext -> [RdrName] -> SDoc
badKindBndrs doc kvs
  = vcat [ hang (ptext (sLit "Unexpected kind variable") <> plural kvs
                 <+> pprQuotedList kvs)
              2 (ptext (sLit "Perhaps you intended to use PolyKinds"))
         , docOfHsDocContext doc ]

badSigErr :: Bool -> HsDocContext -> LHsType RdrName -> TcM ()
badSigErr is_type doc (L loc ty)
  = setSrcSpan loc $ addErr $
    vcat [ hang (ptext (sLit "Illegal") <+> what
                 <+> ptext (sLit "signature:") <+> quotes (ppr ty))
              2 (ptext (sLit "Perhaps you intended to use") <+> flag)
         , docOfHsDocContext doc ]
  where
    what | is_type   = ptext (sLit "type")
         | otherwise = ptext (sLit "kind")
    flag | is_type   = ptext (sLit "ScopedTypeVariables")
         | otherwise = ptext (sLit "KindSignatures")

dataKindsErr :: Bool -> HsType RdrName -> SDoc
dataKindsErr is_type thing
  = hang (ptext (sLit "Illegal") <+> what <> colon <+> quotes (ppr thing))
       2 (ptext (sLit "Perhaps you intended to use DataKinds"))
  where
    what | is_type   = ptext (sLit "type")
         | otherwise = ptext (sLit "kind")

--------------------------------
-- | Variant of @rnHsSigType@ that supports wild cards. Also returns the wild
-- cards to bind.
rnHsSigTypeWithWildCards :: SDoc -> LHsType RdrName
                         -> RnM (LHsType Name, FreeVars, [Name])
rnHsSigTypeWithWildCards doc_str ty
  = rnLHsTypeWithWildCards (TypeSigCtx doc_str) ty'
  where
    ty' = extractExtraCtsWc `fmap` flattenTopLevelLHsForAllTy ty
    -- When there is a wild card at the end of the context, remove it and add
    -- its location as the extra-constraints wild card in the HsForAllTy.
    extractExtraCtsWc (HsForAllTy flag _ bndrs (L l ctxt) ty)
      | Just (ctxt', ct) <- snocView ctxt
      , L lx (HsWildCardTy (AnonWildCard _)) <- ignoreParens ct
      = HsForAllTy flag (Just lx) bndrs (L l ctxt') ty
    extractExtraCtsWc ty = ty

-- | Variant of @rnLHsType@ that supports wild cards. The third element of the
-- tuple consists of the freshly generated names of the anonymous wild cards
-- occurring in the type, as well as the names of the named wild cards in the
-- type that are not yet in scope.
rnLHsTypeWithWildCards  :: HsDocContext -> LHsType RdrName
                        -> RnM (LHsType Name, FreeVars, [Name])
rnLHsTypeWithWildCards doc ty
  = do { checkValidPartialType doc ty
       ; rdr_env <- getLocalRdrEnv
       -- Filter out named wildcards that are already in scope
       ; let (_, wcs) = collectWildCards ty
             nwcs = [L loc n | L _ (NamedWildCard (L loc n)) <- wcs
                             , not (elemLocalRdrEnv n rdr_env) ]
       ; bindLocatedLocalsRn nwcs $ \nwcs' -> do {
         (ty', fvs) <- rnLHsType doc ty
       -- Add the anonymous wildcards that have been given names during
       -- renaming
       ; let (_, wcs') = collectWildCards ty'
             awcs      = filter (isAnonWildCard . unLoc) wcs'
       ; return (ty', fvs, nwcs' ++ map (HsSyn.wildCardName . unLoc) awcs) } }

-- | Extract all wild cards from a type. The named and anonymous
-- extra-constraints wild cards are returned separately to be able to give
-- more accurate error messages.
collectWildCards
  :: Eq name => LHsType name
  -> ([Located (HsWildCardInfo name)],  -- extra-constraints wild cards
      [Located (HsWildCardInfo name)])  -- wild cards
collectWildCards lty = (extra, nubBy sameNamedWildCard wcs)
>>>>>>> 5d6cfbcc
  where
    go (L loc ty) = case ty of
      HsAppTy ty1 ty2         -> go ty1 `mappend` go ty2
      HsFunTy ty1 ty2         -> go ty1 `mappend` go ty2
      HsListTy ty             -> go ty
      HsPArrTy ty             -> go ty
      HsTupleTy _ tys         -> gos tys
      HsOpTy ty1 _ ty2        -> go ty1 `mappend` go ty2
      HsParTy ty              -> go ty
      HsIParamTy _ ty         -> go ty
      HsEqTy ty1 ty2          -> go ty1 `mappend` go ty2
      HsKindSig ty kind       -> go ty `mappend` go kind
      HsDocTy ty _            -> go ty
      HsBangTy _ ty           -> go ty
      HsRecTy flds            -> gos $ map (cd_fld_type . unLoc) flds
      HsExplicitListTy _ tys  -> gos tys
      HsExplicitTupleTy _ tys -> gos tys
      HsWrapTy _ ty           -> go (L loc ty)
      -- Interesting cases
      HsWildCardTy wc         -> [L loc wc]
      HsForAllTy { hst_body = ty } -> go ty
      HsQualTy { hst_ctxt = L _ ctxt
               , hst_body = ty }  -> gos ctxt `mappend` go ty
      -- HsQuasiQuoteTy, HsSpliceTy, HsCoreTy, HsTyLit
      _ -> mempty

    gos = mconcat . map go


{-
*********************************************************
*                                                       *
        ConDeclField
*                                                       *
*********************************************************

When renaming a ConDeclField, we have to find the FieldLabel
associated with each field.  But we already have all the FieldLabels
available (since they were brought into scope by
RnNames.getLocalNonValBinders), so we just take the list as an
argument, build a map and look them up.
-}

rnConDeclFields :: [FieldLabel] -> HsDocContext -> [LConDeclField RdrName]
                -> RnM ([LConDeclField Name], FreeVars)
rnConDeclFields fls doc fields = mapFvRn (rnField fl_env doc) fields
  where
    fl_env = mkFsEnv [ (flLabel fl, fl) | fl <- fls ]

rnField :: FastStringEnv FieldLabel -> HsDocContext -> LConDeclField RdrName
        -> RnM (LConDeclField Name, FreeVars)
rnField fl_env doc (L l (ConDeclField names ty haddock_doc))
  = do { let new_names = map (fmap lookupField) names
       ; (new_ty, fvs) <- rnLHsType doc ty
       ; new_haddock_doc <- rnMbLHsDoc haddock_doc
       ; return (L l (ConDeclField new_names new_ty new_haddock_doc), fvs) }
  where
    lookupField :: FieldOcc RdrName -> FieldOcc Name
    lookupField (FieldOcc rdr _) = FieldOcc rdr (flSelector fl)
      where
        lbl = occNameFS $ rdrNameOcc rdr
        fl  = expectJust "rnField" $ lookupFsEnv fl_env lbl


{-
*********************************************************
*                                                       *
        Contexts
*                                                       *
*********************************************************
-}

rnContext :: HsDocContext -> LHsContext RdrName -> RnM (LHsContext Name, FreeVars)
rnContext doc (L loc cxt)
  = do { traceRn (text "rncontext" <+> ppr cxt)
       ; (cxt', fvs) <- mapFvRn (rnLHsPred doc) cxt
       ; return (L loc cxt', fvs) }

{-
************************************************************************
*                                                                      *
        Fixities and precedence parsing
*                                                                      *
************************************************************************

@mkOpAppRn@ deals with operator fixities.  The argument expressions
are assumed to be already correctly arranged.  It needs the fixities
recorded in the OpApp nodes, because fixity info applies to the things
the programmer actually wrote, so you can't find it out from the Name.

Furthermore, the second argument is guaranteed not to be another
operator application.  Why? Because the parser parses all
operator appications left-associatively, EXCEPT negation, which
we need to handle specially.
Infix types are read in a *right-associative* way, so that
        a `op` b `op` c
is always read in as
        a `op` (b `op` c)

mkHsOpTyRn rearranges where necessary.  The two arguments
have already been renamed and rearranged.  It's made rather tiresome
by the presence of ->, which is a separate syntactic construct.
-}

---------------
-- Building (ty1 `op1` (ty21 `op2` ty22))
mkHsOpTyRn :: (LHsType Name -> LHsType Name -> HsType Name)
           -> Name -> Fixity -> LHsType Name -> LHsType Name
           -> RnM (HsType Name)

mkHsOpTyRn mk1 pp_op1 fix1 ty1 (L loc2 (HsOpTy ty21 (w2, op2) ty22))
  = do  { fix2 <- lookupTyFixityRn op2
        ; mk_hs_op_ty mk1 pp_op1 fix1 ty1
                      (\t1 t2 -> HsOpTy t1 (w2, op2) t2)
                      (unLoc op2) fix2 ty21 ty22 loc2 }

mkHsOpTyRn mk1 pp_op1 fix1 ty1 (L loc2 (HsFunTy ty21 ty22))
  = mk_hs_op_ty mk1 pp_op1 fix1 ty1
                HsFunTy funTyConName funTyFixity ty21 ty22 loc2

mkHsOpTyRn mk1 _ _ ty1 ty2              -- Default case, no rearrangment
  = return (mk1 ty1 ty2)

---------------
mk_hs_op_ty :: (LHsType Name -> LHsType Name -> HsType Name)
            -> Name -> Fixity -> LHsType Name
            -> (LHsType Name -> LHsType Name -> HsType Name)
            -> Name -> Fixity -> LHsType Name -> LHsType Name -> SrcSpan
            -> RnM (HsType Name)
mk_hs_op_ty mk1 op1 fix1 ty1
            mk2 op2 fix2 ty21 ty22 loc2
  | nofix_error     = do { precParseErr (op1,fix1) (op2,fix2)
                         ; return (mk1 ty1 (L loc2 (mk2 ty21 ty22))) }
  | associate_right = return (mk1 ty1 (L loc2 (mk2 ty21 ty22)))
  | otherwise       = do { -- Rearrange to ((ty1 `op1` ty21) `op2` ty22)
                           new_ty <- mkHsOpTyRn mk1 op1 fix1 ty1 ty21
                         ; return (mk2 (noLoc new_ty) ty22) }
  where
    (nofix_error, associate_right) = compareFixity fix1 fix2


---------------------------
mkOpAppRn :: LHsExpr Name                       -- Left operand; already rearranged
          -> LHsExpr Name -> Fixity             -- Operator and fixity
          -> LHsExpr Name                       -- Right operand (not an OpApp, but might
                                                -- be a NegApp)
          -> RnM (HsExpr Name)

-- (e11 `op1` e12) `op2` e2
mkOpAppRn e1@(L _ (OpApp e11 op1 fix1 e12)) op2 fix2 e2
  | nofix_error
  = do precParseErr (get_op op1,fix1) (get_op op2,fix2)
       return (OpApp e1 op2 fix2 e2)

  | associate_right = do
    new_e <- mkOpAppRn e12 op2 fix2 e2
    return (OpApp e11 op1 fix1 (L loc' new_e))
  where
    loc'= combineLocs e12 e2
    (nofix_error, associate_right) = compareFixity fix1 fix2

---------------------------
--      (- neg_arg) `op` e2
mkOpAppRn e1@(L _ (NegApp neg_arg neg_name)) op2 fix2 e2
  | nofix_error
  = do precParseErr (negateName,negateFixity) (get_op op2,fix2)
       return (OpApp e1 op2 fix2 e2)

  | associate_right
  = do new_e <- mkOpAppRn neg_arg op2 fix2 e2
       return (NegApp (L loc' new_e) neg_name)
  where
    loc' = combineLocs neg_arg e2
    (nofix_error, associate_right) = compareFixity negateFixity fix2

---------------------------
--      e1 `op` - neg_arg
mkOpAppRn e1 op1 fix1 e2@(L _ (NegApp _ _))     -- NegApp can occur on the right
  | not associate_right                 -- We *want* right association
  = do precParseErr (get_op op1, fix1) (negateName, negateFixity)
       return (OpApp e1 op1 fix1 e2)
  where
    (_, associate_right) = compareFixity fix1 negateFixity

---------------------------
--      Default case
mkOpAppRn e1 op fix e2                  -- Default case, no rearrangment
  = ASSERT2( right_op_ok fix (unLoc e2),
             ppr e1 $$ text "---" $$ ppr op $$ text "---" $$ ppr fix $$ text "---" $$ ppr e2
    )
    return (OpApp e1 op fix e2)

----------------------------
get_op :: LHsExpr Name -> Name
-- An unbound name could be either HsVar or HsUnboundVar
-- See RnExpr.rnUnboundVar
<<<<<<< HEAD
get_op (L _ (HsVar n))          = n
get_op (L _ (HsUnboundVar occ)) = mkUnboundName occ
=======
get_op (L _ (HsVar (L _ n)))    = n
get_op (L _ (HsUnboundVar occ)) = mkUnboundName (mkRdrUnqual occ)
>>>>>>> 5d6cfbcc
get_op other                    = pprPanic "get_op" (ppr other)

-- Parser left-associates everything, but
-- derived instances may have correctly-associated things to
-- in the right operarand.  So we just check that the right operand is OK
right_op_ok :: Fixity -> HsExpr Name -> Bool
right_op_ok fix1 (OpApp _ _ fix2 _)
  = not error_please && associate_right
  where
    (error_please, associate_right) = compareFixity fix1 fix2
right_op_ok _ _
  = True

-- Parser initially makes negation bind more tightly than any other operator
-- And "deriving" code should respect this (use HsPar if not)
mkNegAppRn :: LHsExpr id -> SyntaxExpr id -> RnM (HsExpr id)
mkNegAppRn neg_arg neg_name
  = ASSERT( not_op_app (unLoc neg_arg) )
    return (NegApp neg_arg neg_name)

not_op_app :: HsExpr id -> Bool
not_op_app (OpApp _ _ _ _) = False
not_op_app _               = True

---------------------------
mkOpFormRn :: LHsCmdTop Name            -- Left operand; already rearranged
          -> LHsExpr Name -> Fixity     -- Operator and fixity
          -> LHsCmdTop Name             -- Right operand (not an infix)
          -> RnM (HsCmd Name)

-- (e11 `op1` e12) `op2` e2
mkOpFormRn a1@(L loc (HsCmdTop (L _ (HsCmdArrForm op1 (Just fix1) [a11,a12])) _ _ _))
        op2 fix2 a2
  | nofix_error
  = do precParseErr (get_op op1,fix1) (get_op op2,fix2)
       return (HsCmdArrForm op2 (Just fix2) [a1, a2])

  | associate_right
  = do new_c <- mkOpFormRn a12 op2 fix2 a2
       return (HsCmdArrForm op1 (Just fix1)
               [a11, L loc (HsCmdTop (L loc new_c)
               placeHolderType placeHolderType [])])
        -- TODO: locs are wrong
  where
    (nofix_error, associate_right) = compareFixity fix1 fix2

--      Default case
mkOpFormRn arg1 op fix arg2                     -- Default case, no rearrangment
  = return (HsCmdArrForm op (Just fix) [arg1, arg2])


--------------------------------------
mkConOpPatRn :: Located Name -> Fixity -> LPat Name -> LPat Name
             -> RnM (Pat Name)

mkConOpPatRn op2 fix2 p1@(L loc (ConPatIn op1 (InfixCon p11 p12))) p2
  = do  { fix1 <- lookupFixityRn (unLoc op1)
        ; let (nofix_error, associate_right) = compareFixity fix1 fix2

        ; if nofix_error then do
                { precParseErr (unLoc op1,fix1) (unLoc op2,fix2)
                ; return (ConPatIn op2 (InfixCon p1 p2)) }

          else if associate_right then do
                { new_p <- mkConOpPatRn op2 fix2 p12 p2
                ; return (ConPatIn op1 (InfixCon p11 (L loc new_p))) } -- XXX loc right?
          else return (ConPatIn op2 (InfixCon p1 p2)) }

mkConOpPatRn op _ p1 p2                         -- Default case, no rearrangment
  = ASSERT( not_op_pat (unLoc p2) )
    return (ConPatIn op (InfixCon p1 p2))

not_op_pat :: Pat Name -> Bool
not_op_pat (ConPatIn _ (InfixCon _ _)) = False
not_op_pat _                           = True

--------------------------------------
checkPrecMatch :: Name -> MatchGroup Name body -> RnM ()
  -- Check precedence of a function binding written infix
  --   eg  a `op` b `C` c = ...
  -- See comments with rnExpr (OpApp ...) about "deriving"

checkPrecMatch op (MG { mg_alts = L _ ms })
  = mapM_ check ms
  where
    check (L _ (Match _ (L l1 p1 : L l2 p2 :_) _ _))
      = setSrcSpan (combineSrcSpans l1 l2) $
        do checkPrec op p1 False
           checkPrec op p2 True

    check _ = return ()
        -- This can happen.  Consider
        --      a `op` True = ...
        --      op          = ...
        -- The infix flag comes from the first binding of the group
        -- but the second eqn has no args (an error, but not discovered
        -- until the type checker).  So we don't want to crash on the
        -- second eqn.

checkPrec :: Name -> Pat Name -> Bool -> IOEnv (Env TcGblEnv TcLclEnv) ()
checkPrec op (ConPatIn op1 (InfixCon _ _)) right = do
    op_fix@(Fixity op_prec  op_dir) <- lookupFixityRn op
    op1_fix@(Fixity op1_prec op1_dir) <- lookupFixityRn (unLoc op1)
    let
        inf_ok = op1_prec > op_prec ||
                 (op1_prec == op_prec &&
                  (op1_dir == InfixR && op_dir == InfixR && right ||
                   op1_dir == InfixL && op_dir == InfixL && not right))

        info  = (op,        op_fix)
        info1 = (unLoc op1, op1_fix)
        (infol, infor) = if right then (info, info1) else (info1, info)
    unless inf_ok (precParseErr infol infor)

checkPrec _ _ _
  = return ()

-- Check precedence of (arg op) or (op arg) respectively
-- If arg is itself an operator application, then either
--   (a) its precedence must be higher than that of op
--   (b) its precedency & associativity must be the same as that of op
checkSectionPrec :: FixityDirection -> HsExpr RdrName
        -> LHsExpr Name -> LHsExpr Name -> RnM ()
checkSectionPrec direction section op arg
  = case unLoc arg of
        OpApp _ op fix _ -> go_for_it (get_op op) fix
        NegApp _ _       -> go_for_it negateName  negateFixity
        _                -> return ()
  where
    op_name = get_op op
    go_for_it arg_op arg_fix@(Fixity arg_prec assoc) = do
          op_fix@(Fixity op_prec _) <- lookupFixityRn op_name
          unless (op_prec < arg_prec
                  || (op_prec == arg_prec && direction == assoc))
                 (sectionPrecErr (op_name, op_fix)
                                 (arg_op, arg_fix) section)

-- Precedence-related error messages

precParseErr :: (Name, Fixity) -> (Name, Fixity) -> RnM ()
precParseErr op1@(n1,_) op2@(n2,_)
  | isUnboundName n1 || isUnboundName n2
  = return ()     -- Avoid error cascade
  | otherwise
  = addErr $ hang (ptext (sLit "Precedence parsing error"))
      4 (hsep [ptext (sLit "cannot mix"), ppr_opfix op1, ptext (sLit "and"),
               ppr_opfix op2,
               ptext (sLit "in the same infix expression")])

sectionPrecErr :: (Name, Fixity) -> (Name, Fixity) -> HsExpr RdrName -> RnM ()
sectionPrecErr op@(n1,_) arg_op@(n2,_) section
  | isUnboundName n1 || isUnboundName n2
  = return ()     -- Avoid error cascade
  | otherwise
  = addErr $ vcat [ptext (sLit "The operator") <+> ppr_opfix op <+> ptext (sLit "of a section"),
         nest 4 (sep [ptext (sLit "must have lower precedence than that of the operand,"),
                      nest 2 (ptext (sLit "namely") <+> ppr_opfix arg_op)]),
         nest 4 (ptext (sLit "in the section:") <+> quotes (ppr section))]

ppr_opfix :: (Name, Fixity) -> SDoc
ppr_opfix (op, fixity) = pp_op <+> brackets (ppr fixity)
   where
     pp_op | op == negateName = ptext (sLit "prefix `-'")
           | otherwise        = quotes (ppr op)

{- *****************************************************
*                                                      *
                 Errors
*                                                      *
***************************************************** -}

overlappingKindVars :: HsDocContext -> [RdrName] -> SDoc
overlappingKindVars doc kvs
  = withHsDocContext doc $
    ptext (sLit "Kind variable") <> plural kvs
    <+> ptext (sLit "also used as type variable") <> plural kvs
    <> colon <+> pprQuotedList kvs

badKindBndrs :: HsDocContext -> [RdrName] -> SDoc
badKindBndrs doc kvs
  = withHsDocContext doc $
    hang (ptext (sLit "Unexpected kind variable") <> plural kvs
                 <+> pprQuotedList kvs)
       2 (ptext (sLit "Perhaps you intended to use PolyKinds"))

badKindSigErr :: HsDocContext -> LHsType RdrName -> TcM ()
badKindSigErr doc (L loc ty)
  = setSrcSpan loc $ addErr $
    withHsDocContext doc $
    hang (ptext (sLit "Illegal kind signature:") <+> quotes (ppr ty))
       2 (ptext (sLit "Perhaps you intended to use KindSignatures"))

dataKindsErr :: RnTyKiWhat -> HsType RdrName -> SDoc
dataKindsErr what thing
  = hang (ptext (sLit "Illegal") <+> pp_what <> colon <+> quotes (ppr thing))
       2 (ptext (sLit "Perhaps you intended to use DataKinds"))
  where
    pp_what | isRnKind what = ptext (sLit "kind")
            | otherwise     = ptext (sLit "type")

inTypeDoc :: HsType RdrName -> SDoc
inTypeDoc ty = ptext (sLit "In the type") <+> quotes (ppr ty)

warnUnusedForAlls :: SDoc -> [LHsTyVarBndr Name] -> FreeVars -> TcM ()
warnUnusedForAlls in_doc bound_names used_names
  = whenWOptM Opt_WarnUnusedMatches $
    mapM_ add_warn bound_names
  where
    add_warn (L loc tv)
      = unless (hsTyVarName tv `elemNameSet` used_names) $
        addWarnAt loc $
        vcat [ ptext (sLit "Unused quantified type variable") <+> quotes (ppr tv)
             , in_doc ]

opTyErr :: RdrName -> HsType RdrName -> SDoc
opTyErr op ty@(HsOpTy ty1 _ _)
  = hang (ptext (sLit "Illegal operator") <+> quotes (ppr op) <+> ptext (sLit "in type") <+> quotes (ppr ty))
         2 extra
  where
    extra | op == dot_tv_RDR && forall_head ty1
          = perhapsForallMsg
          | otherwise
          = ptext (sLit "Use TypeOperators to allow operators in types")

    forall_head (L _ (HsTyVar (L _ tv))) = tv == forall_tv_RDR
    forall_head (L _ (HsAppTy ty _))     = forall_head ty
    forall_head _other                   = False
opTyErr _ ty = pprPanic "opTyErr: Not an op" (ppr ty)

{-
************************************************************************
*                                                                      *
      Finding the free type variables of a (HsType RdrName)
*                                                                      *
************************************************************************


Note [Kind and type-variable binders]
~~~~~~~~~~~~~~~~~~~~~~~~~~~~~~~~~~~~~
In a type signature we may implicitly bind type variable and, more
recently, kind variables.  For example:
  *   f :: a -> a
      f = ...
    Here we need to find the free type variables of (a -> a),
    so that we know what to quantify

  *   class C (a :: k) where ...
    This binds 'k' in ..., as well as 'a'

  *   f (x :: a -> [a]) = ....
    Here we bind 'a' in ....

  *   f (x :: T a -> T (b :: k)) = ...
    Here we bind both 'a' and the kind variable 'k'

  *   type instance F (T (a :: Maybe k)) = ...a...k...
    Here we want to constrain the kind of 'a', and bind 'k'.

In general we want to walk over a type, and find
  * Its free type variables
  * The free kind variables of any kind signatures in the type

Hence we returns a pair (kind-vars, type vars)
See also Note [HsBSig binder lists] in HsTypes
-}

type FreeKiTyVars = ([RdrName], [RdrName]) -- (Kind vars, type vars)

filterInScope :: LocalRdrEnv -> FreeKiTyVars -> FreeKiTyVars
filterInScope rdr_env (kvs, tvs)
  = (filterOut (inScope rdr_env) kvs, filterOut (inScope rdr_env) tvs)

inScope :: LocalRdrEnv -> RdrName -> Bool
inScope rdr_env rdr = rdr `elemLocalRdrEnv` rdr_env

extractHsTyRdrTyVars :: LHsType RdrName -> FreeKiTyVars
-- extractHsTyRdrNames finds the free (kind, type) variables of a HsType
--                        or the free (sort, kind) variables of a HsKind
-- It's used when making the for-alls explicit.
-- Does not return any wildcards
-- See Note [Kind and type-variable binders]
extractHsTyRdrTyVars ty
  = case extract_lty ty ([],[]) of
     (kvs, tvs) -> (nub kvs, nub tvs)

extractHsTysRdrTyVars :: [LHsType RdrName] -> FreeKiTyVars
-- See Note [Kind and type-variable binders]
extractHsTysRdrTyVars ty
  = case extract_ltys ty ([],[]) of
     (kvs, tvs) -> (nub kvs, nub tvs)

extractRdrKindSigVars :: LFamilyResultSig RdrName -> [RdrName]
extractRdrKindSigVars (L _ resultSig)
    | KindSig k                        <- resultSig = kindRdrNameFromSig k
    | TyVarSig (L _ (KindedTyVar _ k)) <- resultSig = kindRdrNameFromSig k
    | TyVarSig (L _ (UserTyVar _))     <- resultSig = []
    | otherwise = [] -- this can only be NoSig but pattern exhasutiveness
                     -- checker complains about "NoSig <- resultSig"
    where kindRdrNameFromSig k = nub (fst (extract_lkind k ([],[])))

extractDataDefnKindVars :: HsDataDefn RdrName -> [RdrName]
-- Get the scoped kind variables mentioned free in the constructor decls
-- Eg    data T a = T1 (S (a :: k) | forall (b::k). T2 (S b)
-- Here k should scope over the whole definition
extractDataDefnKindVars (HsDataDefn { dd_ctxt = ctxt, dd_kindSig = ksig
                                    , dd_cons = cons, dd_derivs = derivs })
  = fst $ extract_lctxt ctxt $
          extract_mb extract_lkind ksig $
          extract_mb (extract_sig_tys . unLoc) derivs $
          foldr (extract_con . unLoc) ([],[]) cons
  where
    extract_con (ConDecl { con_res = ResTyGADT {} }) acc = acc
    extract_con (ConDecl { con_res = ResTyH98, con_qvars = qvs
                         , con_cxt = ctxt, con_details = details }) acc
      = extract_hs_tv_bndrs (hsQTvBndrs qvs) acc $
        extract_lctxt ctxt $
        extract_ltys (hsConDeclArgTys details) ([],[])


extract_lctxt :: LHsContext RdrName -> FreeKiTyVars -> FreeKiTyVars
extract_lctxt ctxt = extract_ltys (unLoc ctxt)

extract_sig_tys :: [LHsSigType RdrName] -> FreeKiTyVars -> FreeKiTyVars
extract_sig_tys sig_tys acc
  = foldr (\sig_ty acc -> extract_lty (hsSigType sig_ty) acc)
          acc sig_tys

extract_ltys :: [LHsType RdrName] -> FreeKiTyVars -> FreeKiTyVars
extract_ltys tys acc = foldr extract_lty acc tys

extract_mb :: (a -> FreeKiTyVars -> FreeKiTyVars) -> Maybe a -> FreeKiTyVars -> FreeKiTyVars
extract_mb _ Nothing  acc = acc
extract_mb f (Just x) acc = f x acc

extract_lkind :: LHsType RdrName -> FreeKiTyVars -> FreeKiTyVars
extract_lkind kind (acc_kvs, acc_tvs) = case extract_lty kind ([], acc_kvs) of
                                          (_, res_kvs) -> (res_kvs, acc_tvs)
                                        -- Kinds shouldn't have sort signatures!

extract_lty :: LHsType RdrName -> FreeKiTyVars -> FreeKiTyVars
extract_lty (L _ ty) acc
  = case ty of
      HsTyVar (L _ tv)          -> extract_tv tv acc
      HsBangTy _ ty             -> extract_lty ty acc
      HsRecTy flds              -> foldr (extract_lty . cd_fld_type . unLoc) acc
                                         flds
      HsAppTy ty1 ty2           -> extract_lty ty1 (extract_lty ty2 acc)
      HsListTy ty               -> extract_lty ty acc
      HsPArrTy ty               -> extract_lty ty acc
      HsTupleTy _ tys           -> extract_ltys tys acc
      HsFunTy ty1 ty2           -> extract_lty ty1 (extract_lty ty2 acc)
      HsIParamTy _ ty           -> extract_lty ty acc
      HsEqTy ty1 ty2            -> extract_lty ty1 (extract_lty ty2 acc)
      HsOpTy ty1 (_, (L _ tv)) ty2 -> extract_tv tv (extract_lty ty1 (extract_lty ty2 acc))
      HsParTy ty                -> extract_lty ty acc
      HsCoreTy {}               -> acc  -- The type is closed
      HsSpliceTy {}             -> acc  -- Type splices mention no type variables
      HsDocTy ty _              -> extract_lty ty acc
      HsExplicitListTy _ tys    -> extract_ltys tys acc
      HsExplicitTupleTy _ tys   -> extract_ltys tys acc
      HsTyLit _                 -> acc
      HsWrapTy _ _              -> panic "extract_lty"
      HsKindSig ty ki           -> extract_lty ty (extract_lkind ki acc)
      HsForAllTy { hst_bndrs = tvs, hst_body = ty }
                                -> extract_hs_tv_bndrs tvs acc $
                                   extract_lty ty ([],[])
      HsQualTy { hst_ctxt = cx, hst_body = ty }
                                -> extract_lctxt cx (extract_lty ty acc)
      HsWildCardTy {}           -> acc

extract_hs_tv_bndrs :: [LHsTyVarBndr RdrName] -> FreeKiTyVars
                    -> FreeKiTyVars -> FreeKiTyVars
-- In (forall (a :: Maybe e). a -> b) we have
--     'a' is bound by the forall
--     'b' is a free type variable
--     'e' is a free kind variable
extract_hs_tv_bndrs tvs
                    (acc_kvs, acc_tvs)   -- Note accumulator comes first
                    (body_kvs, body_tvs)
  | null tvs
  = (body_kvs ++ acc_kvs, body_tvs ++ acc_tvs)
  | otherwise
  = (acc_kvs ++ bndr_kvs ++ body_kvs,
     acc_tvs ++ filterOut (`elem` local_tvs) body_tvs)
  where
    local_tvs = map hsLTyVarName tvs
    (_, bndr_kvs) = foldr extract_lty ([], []) [k | L _ (KindedTyVar _ k) <- tvs]

extract_tv :: RdrName -> FreeKiTyVars -> FreeKiTyVars
extract_tv tv acc
  | isRdrTyVar tv = add_tv tv acc
  | otherwise     = acc

add_tv :: RdrName -> FreeKiTyVars -> FreeKiTyVars
add_tv tv (kvs,tvs) = (kvs, tv : tvs)<|MERGE_RESOLUTION|>--- conflicted
+++ resolved
@@ -317,7 +317,6 @@
 rnHsType  :: HsDocContext -> HsType RdrName -> RnM (HsType Name, FreeVars)
 rnHsType cxt ty = rnHsTyKi RnType cxt ty
 
-<<<<<<< HEAD
 rnHsKind  :: HsDocContext -> HsKind RdrName -> RnM (HsKind Name, FreeVars)
 rnHsKind = rnHsTyKi RnKind
 
@@ -356,14 +355,9 @@
        ; return (HsQualTy { hst_ctxt = ctxt', hst_body =  tau' }
                 , fvs1 `plusFV` fvs2) }
 
-rnHsTyKi what _ (HsTyVar rdr_name)
+rnHsTyKi what _ (HsTyVar (L loc rdr_name))
   = do { name <- rnTyVar what rdr_name
-       ; return (HsTyVar name, unitFV name) }
-=======
-rnHsTyKi isType _ (HsTyVar (L l rdr_name))
-  = do { name <- rnTyVar isType rdr_name
-       ; return (HsTyVar (L l name), unitFV name) }
->>>>>>> 5d6cfbcc
+       ; return (HsTyVar (L loc name), unitFV name) }
 
 -- If we see (forall a . ty), without foralls on, the forall will give
 -- a sensible error message, but we don't want to complain about the dot too
@@ -491,7 +485,6 @@
        ; (tys', fvs) <- rnLHsTypes doc tys
        ; return (HsExplicitTupleTy kis tys', fvs) }
 
-<<<<<<< HEAD
 rnHsTyKi what ctxt (HsWildCardTy wc)
   = do { wc' <- case mb_bad of
            Just msg -> do { addErr (wildCardMsg ctxt msg)
@@ -502,28 +495,6 @@
 
        ; traceRn (text "rnHsTyKi wild" <+> ppr wc <+> ppr (isJust mb_bad))
        ; return (HsWildCardTy wc', emptyFVs) }
-=======
-rnHsTyKi isType _doc (HsWildCardTy (AnonWildCard PlaceHolder))
-  = ASSERT( isType )
-    do { loc <- getSrcSpanM
-       ; uniq <- newUnique
-       ; let name = mkInternalName uniq (mkTyVarOcc "_") loc
-       ; return (HsWildCardTy (AnonWildCard (L loc name)), emptyFVs) }
-         -- emptyFVs: this occurrence does not refer to a
-         --           binding, so don't treat it as a free variable
-
-rnHsTyKi isType doc (HsWildCardTy (NamedWildCard (L l rdr_name)))
-  = ASSERT( isType )
-    do { not_in_scope <- isNothing `fmap` lookupOccRn_maybe rdr_name
-       ; when not_in_scope $
-         -- When the named wild card is not in scope, it means it shouldn't be
-         -- there in the first place, i.e. rnHsSigTypeWithWildCards wasn't
-         -- used, so fail.
-         failWith $ text "Unexpected wild card:" <+> quotes (ppr rdr_name) $$
-                    docOfHsDocContext doc
-       ; name <- rnTyVar isType rdr_name
-       ; return (HsWildCardTy (NamedWildCard (L l name)), emptyFVs) }
->>>>>>> 5d6cfbcc
          -- emptyFVs: this occurrence does not refer to a
          --           user-written binding site, so don't treat
          --           it as a free variable
@@ -622,7 +593,7 @@
        ; let name = mkInternalName uniq (mkTyVarOcc "_") loc
        ; return (AnonWildCard name) }
 
-rnWildCard ctxt wc@(NamedWildCard rdr_name)
+rnWildCard ctxt wc@(NamedWildCard (L loc rdr_name))
   -- NB: The parser only generates NamedWildCard if -XNamedWildCards
   --     is on, so we don't need to check for that here
   = do { mb_name <- lookupOccRn_maybe rdr_name
@@ -630,7 +601,7 @@
        ; case mb_name of
            Just n  -> return (NamedWildCard n)
            Nothing -> do { addErr msg  -- I'm not sure how this can happen
-                         ; return (NamedWildCard (mkUnboundNameRdr rdr_name)) } }
+                         ; return (NamedWildCard (L loc (mkUnboundNameRdr rdr_name))) } }
   where
     msg = wildCardMsg ctxt (notAllowed wc)
 
@@ -739,86 +710,9 @@
 collectAnonWildCards hs_ty
   = [n | L _ (AnonWildCard n) <- collectWildCards hs_ty ]
 
-<<<<<<< HEAD
 collectWildCards :: LHsType name -> [Located (HsWildCardInfo name)]
 -- | Extract all wild cards from a type.
 collectWildCards lty = go lty
-=======
-badKindBndrs :: HsDocContext -> [RdrName] -> SDoc
-badKindBndrs doc kvs
-  = vcat [ hang (ptext (sLit "Unexpected kind variable") <> plural kvs
-                 <+> pprQuotedList kvs)
-              2 (ptext (sLit "Perhaps you intended to use PolyKinds"))
-         , docOfHsDocContext doc ]
-
-badSigErr :: Bool -> HsDocContext -> LHsType RdrName -> TcM ()
-badSigErr is_type doc (L loc ty)
-  = setSrcSpan loc $ addErr $
-    vcat [ hang (ptext (sLit "Illegal") <+> what
-                 <+> ptext (sLit "signature:") <+> quotes (ppr ty))
-              2 (ptext (sLit "Perhaps you intended to use") <+> flag)
-         , docOfHsDocContext doc ]
-  where
-    what | is_type   = ptext (sLit "type")
-         | otherwise = ptext (sLit "kind")
-    flag | is_type   = ptext (sLit "ScopedTypeVariables")
-         | otherwise = ptext (sLit "KindSignatures")
-
-dataKindsErr :: Bool -> HsType RdrName -> SDoc
-dataKindsErr is_type thing
-  = hang (ptext (sLit "Illegal") <+> what <> colon <+> quotes (ppr thing))
-       2 (ptext (sLit "Perhaps you intended to use DataKinds"))
-  where
-    what | is_type   = ptext (sLit "type")
-         | otherwise = ptext (sLit "kind")
-
---------------------------------
--- | Variant of @rnHsSigType@ that supports wild cards. Also returns the wild
--- cards to bind.
-rnHsSigTypeWithWildCards :: SDoc -> LHsType RdrName
-                         -> RnM (LHsType Name, FreeVars, [Name])
-rnHsSigTypeWithWildCards doc_str ty
-  = rnLHsTypeWithWildCards (TypeSigCtx doc_str) ty'
-  where
-    ty' = extractExtraCtsWc `fmap` flattenTopLevelLHsForAllTy ty
-    -- When there is a wild card at the end of the context, remove it and add
-    -- its location as the extra-constraints wild card in the HsForAllTy.
-    extractExtraCtsWc (HsForAllTy flag _ bndrs (L l ctxt) ty)
-      | Just (ctxt', ct) <- snocView ctxt
-      , L lx (HsWildCardTy (AnonWildCard _)) <- ignoreParens ct
-      = HsForAllTy flag (Just lx) bndrs (L l ctxt') ty
-    extractExtraCtsWc ty = ty
-
--- | Variant of @rnLHsType@ that supports wild cards. The third element of the
--- tuple consists of the freshly generated names of the anonymous wild cards
--- occurring in the type, as well as the names of the named wild cards in the
--- type that are not yet in scope.
-rnLHsTypeWithWildCards  :: HsDocContext -> LHsType RdrName
-                        -> RnM (LHsType Name, FreeVars, [Name])
-rnLHsTypeWithWildCards doc ty
-  = do { checkValidPartialType doc ty
-       ; rdr_env <- getLocalRdrEnv
-       -- Filter out named wildcards that are already in scope
-       ; let (_, wcs) = collectWildCards ty
-             nwcs = [L loc n | L _ (NamedWildCard (L loc n)) <- wcs
-                             , not (elemLocalRdrEnv n rdr_env) ]
-       ; bindLocatedLocalsRn nwcs $ \nwcs' -> do {
-         (ty', fvs) <- rnLHsType doc ty
-       -- Add the anonymous wildcards that have been given names during
-       -- renaming
-       ; let (_, wcs') = collectWildCards ty'
-             awcs      = filter (isAnonWildCard . unLoc) wcs'
-       ; return (ty', fvs, nwcs' ++ map (HsSyn.wildCardName . unLoc) awcs) } }
-
--- | Extract all wild cards from a type. The named and anonymous
--- extra-constraints wild cards are returned separately to be able to give
--- more accurate error messages.
-collectWildCards
-  :: Eq name => LHsType name
-  -> ([Located (HsWildCardInfo name)],  -- extra-constraints wild cards
-      [Located (HsWildCardInfo name)])  -- wild cards
-collectWildCards lty = (extra, nubBy sameNamedWildCard wcs)
->>>>>>> 5d6cfbcc
   where
     go (L loc ty) = case ty of
       HsAppTy ty1 ty2         -> go ty1 `mappend` go ty2
@@ -1015,13 +909,8 @@
 get_op :: LHsExpr Name -> Name
 -- An unbound name could be either HsVar or HsUnboundVar
 -- See RnExpr.rnUnboundVar
-<<<<<<< HEAD
-get_op (L _ (HsVar n))          = n
+get_op (L _ (HsVar (L _ n)))    = n
 get_op (L _ (HsUnboundVar occ)) = mkUnboundName occ
-=======
-get_op (L _ (HsVar (L _ n)))    = n
-get_op (L _ (HsUnboundVar occ)) = mkUnboundName (mkRdrUnqual occ)
->>>>>>> 5d6cfbcc
 get_op other                    = pprPanic "get_op" (ppr other)
 
 -- Parser left-associates everything, but
