{-
(c) The University of Glasgow 2006-2012
(c) The GRASP Project, Glasgow University, 1992-2002


Various types used during typechecking, please see TcRnMonad as well for
operations on these types. You probably want to import it, instead of this
module.

All the monads exported here are built on top of the same IOEnv monad. The
monad functions like a Reader monad in the way it passes the environment
around. This is done to allow the environment to be manipulated in a stack
like fashion when entering expressions... ect.

For state that is global and should be returned at the end (e.g not part
of the stack mechanism), you should use an TcRef (= IORef) to store them.
-}

{-# LANGUAGE CPP, ExistentialQuantification #-}

module TcRnTypes(
        TcRnIf, TcRn, TcM, RnM, IfM, IfL, IfG, -- The monad is opaque outside this module
        TcRef,

        -- The environment types
        Env(..),
        TcGblEnv(..), TcLclEnv(..),
        IfGblEnv(..), IfLclEnv(..),

<<<<<<< HEAD
        -- Ranamer types
        ErrCtxt, RecFieldEnv,
=======
        -- Renamer types
        ErrCtxt, RecFieldEnv(..),
>>>>>>> 6da18b88
        ImportAvails(..), emptyImportAvails, plusImportAvails,
        WhereFrom(..), mkModDeps,

        -- Typechecker types
        TcTypeEnv, TcIdBinder(..), TcTyThing(..), PromotionErr(..),
        pprTcTyThingCategory, pprPECategory,

        -- Desugaring types
        DsM, DsLclEnv(..), DsGblEnv(..), PArrBuiltin(..),
        DsMetaEnv, DsMetaVal(..),

        -- Template Haskell
        ThStage(..), PendingStuff(..), topStage, topAnnStage, topSpliceStage,
        ThLevel, impLevel, outerLevel, thLevel,

        -- Arrows
        ArrowCtxt(..),

        -- Canonical constraints
        Xi, Ct(..), Cts, emptyCts, andCts, andManyCts, pprCts,
        singleCt, listToCts, ctsElts, consCts, snocCts, extendCtsList,
        isEmptyCts, isCTyEqCan, isCFunEqCan,
        isCDictCan_Maybe, isCFunEqCan_maybe,
        isCIrredEvCan, isCNonCanonical, isWantedCt, isDerivedCt,
        isGivenCt, isHoleCt, isExprHoleCt, isTypeHoleCt,
        ctEvidence, ctLoc, ctPred, ctFlavour, ctEqRel,
        mkNonCanonical, mkNonCanonicalCt,
        ctEvPred, ctEvLoc, ctEvEqRel,
        ctEvTerm, ctEvCoercion, ctEvId, ctEvCheckDepth,

        WantedConstraints(..), insolubleWC, emptyWC, isEmptyWC,
        andWC, unionsWC, addSimples, addImplics, mkSimpleWC, addInsols,
        dropDerivedWC, insolubleImplic, trulyInsoluble,

        Implication(..), ImplicStatus(..), isInsolubleStatus,
        SubGoalCounter(..),
        SubGoalDepth, initialSubGoalDepth, maxSubGoalDepth,
        bumpSubGoalDepth, subGoalCounterValue, subGoalDepthExceeded,
        CtLoc(..), ctLocSpan, ctLocEnv, ctLocLevel, ctLocOrigin,
        ctLocDepth, bumpCtLocDepth,
        setCtLocOrigin, setCtLocEnv, setCtLocSpan,
        CtOrigin(..), pprCtOrigin,
        pushErrCtxt, pushErrCtxtSameOrigin,

        SkolemInfo(..),

        CtEvidence(..),
        mkGivenLoc,
        isWanted, isGiven, isDerived,
        ctEvRole,

        -- Constraint solver plugins
        TcPlugin(..), TcPluginResult(..), TcPluginSolver,
        TcPluginM, runTcPluginM, unsafeTcPluginTcM,

        CtFlavour(..), ctEvFlavour,

        -- Pretty printing
        pprEvVarTheta,
        pprEvVars, pprEvVarWithType,
        pprArising, pprArisingAt,

        -- Misc other types
        TcId, TcIdSet, HoleSort(..)

  ) where

#include "HsVersions.h"

import HsSyn
import CoreSyn
import HscTypes
import TcEvidence
import Type
import CoAxiom  ( Role )
import Class    ( Class )
import TyCon    ( TyCon )
import CoAxiom
import ConLike  ( ConLike(..) )
import DataCon  ( DataCon, FieldLabel, dataConUserType, dataConOrigArgTys )
import PatSyn   ( PatSyn, patSynType )
import TysWiredIn ( coercibleClass )
import TcType
import Annotations
import InstEnv
import FamInstEnv
import IOEnv
import RdrName
import Name
import NameEnv
import NameSet
import Avail
import Var
import VarEnv
import Module
import SrcLoc
import VarSet
import ErrUtils
import UniqFM
import UniqSupply
import BasicTypes
import Bag
import DynFlags
import Outputable
import ListSetOps
import FastString
import GHC.Fingerprint

import Data.Set (Set)
import Control.Monad (ap, liftM)

#ifdef GHCI
import Data.Map      ( Map )
import Data.Dynamic  ( Dynamic )
import Data.Typeable ( TypeRep )

import qualified Language.Haskell.TH as TH
#endif

{-
************************************************************************
*                                                                      *
               Standard monad definition for TcRn
    All the combinators for the monad can be found in TcRnMonad
*                                                                      *
************************************************************************

The monad itself has to be defined here, because it is mentioned by ErrCtxt
-}

type TcRnIf a b = IOEnv (Env a b)
type TcRn       = TcRnIf TcGblEnv TcLclEnv    -- Type inference
type IfM lcl    = TcRnIf IfGblEnv lcl         -- Iface stuff
type IfG        = IfM ()                      --    Top level
type IfL        = IfM IfLclEnv                --    Nested
type DsM        = TcRnIf DsGblEnv DsLclEnv    -- Desugaring

-- TcRn is the type-checking and renaming monad: the main monad that
-- most type-checking takes place in.  The global environment is
-- 'TcGblEnv', which tracks all of the top-level type-checking
-- information we've accumulated while checking a module, while the
-- local environment is 'TcLclEnv', which tracks local information as
-- we move inside expressions.

-- | Historical "renaming monad" (now it's just 'TcRn').
type RnM  = TcRn

-- | Historical "type-checking monad" (now it's just 'TcRn').
type TcM  = TcRn

-- We 'stack' these envs through the Reader like monad infastructure
-- as we move into an expression (although the change is focused in
-- the lcl type).
data Env gbl lcl
  = Env {
        env_top  :: HscEnv,  -- Top-level stuff that never changes
                             -- Includes all info about imported things

        env_us   :: {-# UNPACK #-} !(IORef UniqSupply),
                             -- Unique supply for local varibles

        env_gbl  :: gbl,     -- Info about things defined at the top level
                             -- of the module being compiled

        env_lcl  :: lcl      -- Nested stuff; changes as we go into
    }

instance ContainsDynFlags (Env gbl lcl) where
    extractDynFlags env = hsc_dflags (env_top env)
    replaceDynFlags env dflags
        = env {env_top = replaceDynFlags (env_top env) dflags}

instance ContainsModule gbl => ContainsModule (Env gbl lcl) where
    extractModule env = extractModule (env_gbl env)


{-
************************************************************************
*                                                                      *
                The interface environments
              Used when dealing with IfaceDecls
*                                                                      *
************************************************************************
-}

data IfGblEnv
  = IfGblEnv {
        -- The type environment for the module being compiled,
        -- in case the interface refers back to it via a reference that
        -- was originally a hi-boot file.
        -- We need the module name so we can test when it's appropriate
        -- to look in this env.
        if_rec_types :: Maybe (Module, IfG TypeEnv)
                -- Allows a read effect, so it can be in a mutable
                -- variable; c.f. handling the external package type env
                -- Nothing => interactive stuff, no loops possible
    }

data IfLclEnv
  = IfLclEnv {
        -- The module for the current IfaceDecl
        -- So if we see   f = \x -> x
        -- it means M.f = \x -> x, where M is the if_mod
        if_mod :: Module,

        -- The field is used only for error reporting
        -- if (say) there's a Lint error in it
        if_loc :: SDoc,
                -- Where the interface came from:
                --      .hi file, or GHCi state, or ext core
                -- plus which bit is currently being examined

        if_tv_env  :: UniqFM TyVar,     -- Nested tyvar bindings
                                        -- (and coercions)
        if_id_env  :: UniqFM Id         -- Nested id binding
    }

{-
************************************************************************
*                                                                      *
                Desugarer monad
*                                                                      *
************************************************************************

Now the mondo monad magic (yes, @DsM@ is a silly name)---carry around
a @UniqueSupply@ and some annotations, which
presumably include source-file location information:
-}

-- If '-XParallelArrays' is given, the desugarer populates this table with the corresponding
-- variables found in 'Data.Array.Parallel'.
--
data PArrBuiltin
        = PArrBuiltin
        { lengthPVar         :: Var     -- ^ lengthP
        , replicatePVar      :: Var     -- ^ replicateP
        , singletonPVar      :: Var     -- ^ singletonP
        , mapPVar            :: Var     -- ^ mapP
        , filterPVar         :: Var     -- ^ filterP
        , zipPVar            :: Var     -- ^ zipP
        , crossMapPVar       :: Var     -- ^ crossMapP
        , indexPVar          :: Var     -- ^ (!:)
        , emptyPVar          :: Var     -- ^ emptyP
        , appPVar            :: Var     -- ^ (+:+)
        , enumFromToPVar     :: Var     -- ^ enumFromToP
        , enumFromThenToPVar :: Var     -- ^ enumFromThenToP
        }

data DsGblEnv
        = DsGblEnv
        { ds_mod          :: Module             -- For SCC profiling
        , ds_fam_inst_env :: FamInstEnv         -- Like tcg_fam_inst_env
        , ds_unqual  :: PrintUnqualified
        , ds_msgs    :: IORef Messages          -- Warning messages
        , ds_if_env  :: (IfGblEnv, IfLclEnv)    -- Used for looking up global,
                                                -- possibly-imported things
        , ds_dph_env :: GlobalRdrEnv            -- exported entities of 'Data.Array.Parallel.Prim'
                                                -- iff '-fvectorise' flag was given as well as
                                                -- exported entities of 'Data.Array.Parallel' iff
                                                -- '-XParallelArrays' was given; otherwise, empty
        , ds_parr_bi :: PArrBuiltin             -- desugarar names for '-XParallelArrays'
        , ds_static_binds :: IORef [(Fingerprint, (Id,CoreExpr))]
          -- ^ Bindings resulted from floating static forms
        }

instance ContainsModule DsGblEnv where
    extractModule = ds_mod

data DsLclEnv = DsLclEnv {
        dsl_meta    :: DsMetaEnv,        -- Template Haskell bindings
        dsl_loc     :: SrcSpan           -- to put in pattern-matching error msgs
     }

-- Inside [| |] brackets, the desugarer looks
-- up variables in the DsMetaEnv
type DsMetaEnv = NameEnv DsMetaVal

data DsMetaVal
   = DsBound Id         -- Bound by a pattern inside the [| |].
                        -- Will be dynamically alpha renamed.
                        -- The Id has type THSyntax.Var

   | DsSplice (HsExpr Id) -- These bindings are introduced by
                          -- the PendingSplices on a HsBracketOut


{-
************************************************************************
*                                                                      *
                Global typechecker environment
*                                                                      *
************************************************************************
-}

-- | 'TcGblEnv' describes the top-level of the module at the
-- point at which the typechecker is finished work.
-- It is this structure that is handed on to the desugarer
-- For state that needs to be updated during the typechecking
-- phase and returned at end, use a 'TcRef' (= 'IORef').
data TcGblEnv
  = TcGblEnv {
        tcg_mod     :: Module,         -- ^ Module being compiled
        tcg_src     :: HscSource,
          -- ^ What kind of module (regular Haskell, hs-boot, ext-core)
        tcg_sig_of  :: Maybe Module,
          -- ^ Are we being compiled as a signature of an implementation?
        tcg_mod_name :: Maybe (Located ModuleName),
          -- ^ @Nothing@: \"module X where\" is omitted
        tcg_impl_rdr_env :: Maybe GlobalRdrEnv,
          -- ^ Environment used only during -sig-of for resolving top level
          -- bindings.  See Note [Signature parameters in TcGblEnv and DynFlags]

        tcg_rdr_env :: GlobalRdrEnv,   -- ^ Top level envt; used during renaming
        tcg_default :: Maybe [Type],
          -- ^ Types used for defaulting. @Nothing@ => no @default@ decl

        tcg_fix_env   :: FixityEnv,     -- ^ Just for things in this module
        tcg_field_env :: RecFieldEnv,   -- ^ Just for things in this module
                                        -- See Note [The interactive package] in HscTypes

        tcg_type_env :: TypeEnv,
          -- ^ Global type env for the module we are compiling now.  All
          -- TyCons and Classes (for this module) end up in here right away,
          -- along with their derived constructors, selectors.
          --
          -- (Ids defined in this module start in the local envt, though they
          --  move to the global envt during zonking)
          --
          -- NB: for what "things in this module" means, see
          -- Note [The interactive package] in HscTypes

        tcg_type_env_var :: TcRef TypeEnv,
                -- Used only to initialise the interface-file
                -- typechecker in initIfaceTcRn, so that it can see stuff
                -- bound in this module when dealing with hi-boot recursions
                -- Updated at intervals (e.g. after dealing with types and classes)

        tcg_inst_env     :: InstEnv,
          -- ^ Instance envt for all /home-package/ modules;
          -- Includes the dfuns in tcg_insts
        tcg_fam_inst_env :: FamInstEnv, -- ^ Ditto for family instances
        tcg_ann_env      :: AnnEnv,     -- ^ And for annotations

        tcg_visible_orphan_mods :: ModuleSet,
          -- ^ The set of orphan modules which transitively reachable from
          -- direct imports.  We use this to figure out if an orphan instance
          -- in the global InstEnv should be considered visible.
          -- See Note [Instance lookup and orphan instances] in InstEnv

                -- Now a bunch of things about this module that are simply
                -- accumulated, but never consulted until the end.
                -- Nevertheless, it's convenient to accumulate them along
                -- with the rest of the info from this module.
        tcg_exports :: [AvailInfo],     -- ^ What is exported
        tcg_imports :: ImportAvails,
          -- ^ Information about what was imported from where, including
          -- things bound in this module. Also store Safe Haskell info
          -- here about transative trusted packaage requirements.

        tcg_dus :: DefUses,   -- ^ What is defined in this module and what is used.
        tcg_used_rdrnames :: TcRef (Set RdrName),
        tcg_used_selectors :: TcRef NameSet,
          -- See Note [Tracking unused binding and imports]

        tcg_keep :: TcRef NameSet,
          -- ^ Locally-defined top-level names to keep alive.
          --
          -- "Keep alive" means give them an Exported flag, so that the
          -- simplifier does not discard them as dead code, and so that they
          -- are exposed in the interface file (but not to export to the
          -- user).
          --
          -- Some things, like dict-fun Ids and default-method Ids are "born"
          -- with the Exported flag on, for exactly the above reason, but some
          -- we only discover as we go.  Specifically:
          --
          --   * The to/from functions for generic data types
          --
          --   * Top-level variables appearing free in the RHS of an orphan
          --     rule
          --
          --   * Top-level variables appearing free in a TH bracket

        tcg_th_used :: TcRef Bool,
          -- ^ @True@ <=> Template Haskell syntax used.
          --
          -- We need this so that we can generate a dependency on the
          -- Template Haskell package, because the desugarer is going
          -- to emit loads of references to TH symbols.  The reference
          -- is implicit rather than explicit, so we have to zap a
          -- mutable variable.

        tcg_th_splice_used :: TcRef Bool,
          -- ^ @True@ <=> A Template Haskell splice was used.
          --
          -- Splices disable recompilation avoidance (see #481)

        tcg_dfun_n  :: TcRef OccSet,
          -- ^ Allows us to choose unique DFun names.

        -- The next fields accumulate the payload of the module
        -- The binds, rules and foreign-decl fields are collected
        -- initially in un-zonked form and are finally zonked in tcRnSrcDecls

        tcg_rn_exports :: Maybe [Located (IE Name)],
                -- Nothing <=> no explicit export list

        tcg_rn_imports :: [LImportDecl Name],
                -- Keep the renamed imports regardless.  They are not
                -- voluminous and are needed if you want to report unused imports

        tcg_rn_decls :: Maybe (HsGroup Name),
          -- ^ Renamed decls, maybe.  @Nothing@ <=> Don't retain renamed
          -- decls.

        tcg_dependent_files :: TcRef [FilePath], -- ^ dependencies from addDependentFile

#ifdef GHCI
        tcg_th_topdecls :: TcRef [LHsDecl RdrName],
        -- ^ Top-level declarations from addTopDecls

        tcg_th_topnames :: TcRef NameSet,
        -- ^ Exact names bound in top-level declarations in tcg_th_topdecls

        tcg_th_modfinalizers :: TcRef [TH.Q ()],
        -- ^ Template Haskell module finalizers

        tcg_th_state :: TcRef (Map TypeRep Dynamic),
        -- ^ Template Haskell state
#endif /* GHCI */

        tcg_ev_binds  :: Bag EvBind,        -- Top-level evidence bindings

        -- Things defined in this module, or (in GHCi)
        -- in the declarations for a single GHCi command.
        -- For the latter, see Note [The interactive package] in HscTypes
        tcg_binds     :: LHsBinds Id,       -- Value bindings in this module
        tcg_sigs      :: NameSet,           -- ...Top-level names that *lack* a signature
        tcg_imp_specs :: [LTcSpecPrag],     -- ...SPECIALISE prags for imported Ids
        tcg_warns     :: Warnings,          -- ...Warnings and deprecations
        tcg_anns      :: [Annotation],      -- ...Annotations
        tcg_tcs       :: [TyCon],           -- ...TyCons and Classes
                                                  -- (for data families, includes both
                                                  -- family tycons and instance tycons)
        tcg_insts     :: [ClsInst],         -- ...Instances
        tcg_fam_insts :: [FamInst],         -- ...Family instances
        tcg_rules     :: [LRuleDecl Id],    -- ...Rules
        tcg_fords     :: [LForeignDecl Id], -- ...Foreign import & exports
        tcg_vects     :: [LVectDecl Id],    -- ...Vectorisation declarations
        tcg_patsyns   :: [PatSyn],          -- ...Pattern synonyms

        tcg_doc_hdr   :: Maybe LHsDocString, -- ^ Maybe Haddock header docs
        tcg_hpc       :: AnyHpcUsage,        -- ^ @True@ if any part of the
                                             --  prog uses hpc instrumentation.

        tcg_main      :: Maybe Name,         -- ^ The Name of the main
                                             -- function, if this module is
                                             -- the main module.
        tcg_safeInfer :: TcRef Bool,         -- Has the typechecker
                                             -- inferred this module
                                             -- as -XSafe (Safe Haskell)

        -- | A list of user-defined plugins for the constraint solver.
        tcg_tc_plugins :: [TcPluginSolver],

        tcg_static_wc :: TcRef WantedConstraints
          -- ^ Wanted constraints of static forms.
    }

-- Note [Signature parameters in TcGblEnv and DynFlags]
-- ~~~~~~~~~~~~~~~~~~~~~~~~~~~~~~~~~~~~~~~~~~~~~~~~~~~~
-- When compiling signature files, we need to know which implementation
-- we've actually linked against the signature.  There are three seemingly
-- redundant places where this information is stored: in DynFlags, there
-- is sigOf, and in TcGblEnv, there is tcg_sig_of and tcg_impl_rdr_env.
-- Here's the difference between each of them:
--
-- * DynFlags.sigOf is global per invocation of GHC.  If we are compiling
--   with --make, there may be multiple signature files being compiled; in
--   which case this parameter is a map from local module name to implementing
--   Module.
--
-- * HscEnv.tcg_sig_of is global per the compilation of a single file, so
--   it is simply the result of looking up tcg_mod in the DynFlags.sigOf
--   parameter.  It's setup in TcRnMonad.initTc.  This prevents us
--   from having to repeatedly do a lookup in DynFlags.sigOf.
--
-- * HscEnv.tcg_impl_rdr_env is a RdrEnv that lets us look up names
--   according to the sig-of module.  It's setup in TcRnDriver.tcRnSignature.
--   Here is an example showing why we need this map:
--
--  module A where
--      a = True
--
--  module ASig where
--      import B
--      a :: Bool
--
--  module B where
--      b = False
--
-- When we compile ASig --sig-of main:A, the default
-- global RdrEnv (tcg_rdr_env) has an entry for b, but not for a
-- (we never imported A).  So we have to look in a different environment
-- to actually get the original name.
--
-- By the way, why do we need to do the lookup; can't we just use A:a
-- as the name directly?  Well, if A is reexporting the entity from another
-- module, then the original name needs to be the real original name:
--
--  module C where
--      a = True
--
--  module A(a) where
--      import C

instance ContainsModule TcGblEnv where
    extractModule env = tcg_mod env

type RecFieldEnv = NameEnv [FieldLabel]
        -- Maps a constructor name *in this module*
        -- to the fields for that constructor.
        -- This is used when dealing with ".." notation in record
        -- construction and pattern matching.
        -- The FieldEnv deals *only* with constructors defined in *this*
        -- module.  For imported modules, we get the same info from the
        -- TypeEnv

{-
Note [Tracking unused binding and imports]
~~~~~~~~~~~~~~~~~~~~~~~~~~~~~~~~~~~~~~~~~~
We gather three sorts of usage information
 * tcg_dus (defs/uses)
      Records *defined* Names (local, top-level)
          and *used*    Names (local or imported)

      Used (a) to report "defined but not used"
               (see RnNames.reportUnusedNames)
           (b) to generate version-tracking usage info in interface
               files (see MkIface.mkUsedNames)
   This usage info is mainly gathered by the renamer's
   gathering of free-variables

 * tcg_used_rdrnames
      Records used *imported* (not locally-defined) RdrNames
      Used only to report unused import declarations
      Notice that they are RdrNames, not Names, so we can
      tell whether the reference was qualified or unqualified, which
      is esssential in deciding whether a particular import decl
      is unnecessary.  This info isn't present in Names.

 * tcg_used_selectors
      Records the Names of record selectors that are used during
      typechecking (by the OverloadedRecordFields extension). These
      may otherwise be missed from tcg_used_rdrnames as they need
      not actually occur in the source text: they might be needed
      only to satisfy a Has constraint, for example.


************************************************************************
*                                                                      *
                The local typechecker environment
*                                                                      *
************************************************************************

Note [The Global-Env/Local-Env story]
~~~~~~~~~~~~~~~~~~~~~~~~~~~~~~~~~~~~~
During type checking, we keep in the tcg_type_env
        * All types and classes
        * All Ids derived from types and classes (constructors, selectors)

At the end of type checking, we zonk the local bindings,
and as we do so we add to the tcg_type_env
        * Locally defined top-level Ids

Why?  Because they are now Ids not TcIds.  This final GlobalEnv is
        a) fed back (via the knot) to typechecking the
           unfoldings of interface signatures
        b) used in the ModDetails of this module
-}

data TcLclEnv           -- Changes as we move inside an expression
                        -- Discarded after typecheck/rename; not passed on to desugarer
  = TcLclEnv {
        tcl_loc        :: RealSrcSpan,     -- Source span
        tcl_ctxt       :: [ErrCtxt],       -- Error context, innermost on top
        tcl_tclvl      :: TcLevel,         -- Birthplace for new unification variables

        tcl_th_ctxt    :: ThStage,         -- Template Haskell context
        tcl_th_bndrs   :: ThBindEnv,       -- Binding level of in-scope Names
                                           -- defined in this module (not imported)

        tcl_arrow_ctxt :: ArrowCtxt,       -- Arrow-notation context

        tcl_rdr :: LocalRdrEnv,         -- Local name envt
                -- Maintained during renaming, of course, but also during
                -- type checking, solely so that when renaming a Template-Haskell
                -- splice we have the right environment for the renamer.
                --
                --   Does *not* include global name envt; may shadow it
                --   Includes both ordinary variables and type variables;
                --   they are kept distinct because tyvar have a different
                --   occurrence contructor (Name.TvOcc)
                -- We still need the unsullied global name env so that
                --   we can look up record field names

        tcl_env  :: TcTypeEnv,    -- The local type environment:
                                  -- Ids and TyVars defined in this module

        tcl_bndrs :: [TcIdBinder],   -- Stack of locally-bound Ids, innermost on top
                                     -- Used only for error reporting

        tcl_tidy :: TidyEnv,      -- Used for tidying types; contains all
                                  -- in-scope type variables (but not term variables)

        tcl_tyvars :: TcRef TcTyVarSet, -- The "global tyvars"
                        -- Namely, the in-scope TyVars bound in tcl_env,
                        -- plus the tyvars mentioned in the types of Ids bound
                        -- in tcl_lenv.
                        -- Why mutable? see notes with tcGetGlobalTyVars

        tcl_lie  :: TcRef WantedConstraints,    -- Place to accumulate type constraints
        tcl_errs :: TcRef Messages              -- Place to accumulate errors
    }

type TcTypeEnv = NameEnv TcTyThing

type ThBindEnv = NameEnv (TopLevelFlag, ThLevel)
   -- Domain = all Ids bound in this module (ie not imported)
   -- The TopLevelFlag tells if the binding is syntactically top level.
   -- We need to know this, because the cross-stage persistence story allows
   -- cross-stage at arbitrary types if the Id is bound at top level.
   --
   -- Nota bene: a ThLevel of 'outerLevel' is *not* the same as being
   -- bound at top level!  See Note [Template Haskell levels] in TcSplice

data TcIdBinder
  = TcIdBndr
       TcId
       TopLevelFlag    -- Tells whether the bindind is syntactically top-level
                       -- (The monomorphic Ids for a recursive group count
                       --  as not-top-level for this purpose.)

{- Note [Given Insts]
   ~~~~~~~~~~~~~~~~~~
Because of GADTs, we have to pass inwards the Insts provided by type signatures
and existential contexts. Consider
        data T a where { T1 :: b -> b -> T [b] }
        f :: Eq a => T a -> Bool
        f (T1 x y) = [x]==[y]

The constructor T1 binds an existential variable 'b', and we need Eq [b].
Well, we have it, because Eq a refines to Eq [b], but we can only spot that if we
pass it inwards.

-}

-- | Type alias for 'IORef'; the convention is we'll use this for mutable
-- bits of data in 'TcGblEnv' which are updated during typechecking and
-- returned at the end.
type TcRef a     = IORef a
-- ToDo: when should I refer to it as a 'TcId' instead of an 'Id'?
type TcId        = Id
type TcIdSet     = IdSet

---------------------------
-- Template Haskell stages and levels
---------------------------

data ThStage    -- See Note [Template Haskell state diagram] in TcSplice
  = Splice      -- Inside a top-level splice splice
                -- This code will be run *at compile time*;
                --   the result replaces the splice
                -- Binding level = 0
      Bool      -- True if in a typed splice, False otherwise

  | Comp        -- Ordinary Haskell code
                -- Binding level = 1

  | Brack                       -- Inside brackets
      ThStage                   --   Enclosing stage
      PendingStuff

data PendingStuff
  = RnPendingUntyped              -- Renaming the inside of an *untyped* bracket
      (TcRef [PendingRnSplice])   -- Pending splices in here

  | RnPendingTyped                -- Renaming the inside of a *typed* bracket

  | TcPending                     -- Typechecking the inside of a typed bracket
      (TcRef [PendingTcSplice])   --   Accumulate pending splices here
      (TcRef WantedConstraints)   --     and type constraints here

topStage, topAnnStage, topSpliceStage :: ThStage
topStage       = Comp
topAnnStage    = Splice False
topSpliceStage = Splice False

instance Outputable ThStage where
   ppr (Splice _)  = text "Splice"
   ppr Comp        = text "Comp"
   ppr (Brack s _) = text "Brack" <> parens (ppr s)

type ThLevel = Int
    -- NB: see Note [Template Haskell levels] in TcSplice
    -- Incremented when going inside a bracket,
    -- decremented when going inside a splice
    -- NB: ThLevel is one greater than the 'n' in Fig 2 of the
    --     original "Template meta-programming for Haskell" paper

impLevel, outerLevel :: ThLevel
impLevel = 0    -- Imported things; they can be used inside a top level splice
outerLevel = 1  -- Things defined outside brackets

thLevel :: ThStage -> ThLevel
thLevel (Splice _)  = 0
thLevel Comp        = 1
thLevel (Brack s _) = thLevel s + 1

---------------------------
-- Arrow-notation context
---------------------------

{- Note [Escaping the arrow scope]
~~~~~~~~~~~~~~~~~~~~~~~~~~~~~~~~~~~
In arrow notation, a variable bound by a proc (or enclosed let/kappa)
is not in scope to the left of an arrow tail (-<) or the head of (|..|).
For example

        proc x -> (e1 -< e2)

Here, x is not in scope in e1, but it is in scope in e2.  This can get
a bit complicated:

        let x = 3 in
        proc y -> (proc z -> e1) -< e2

Here, x and z are in scope in e1, but y is not.

We implement this by
recording the environment when passing a proc (using newArrowScope),
and returning to that (using escapeArrowScope) on the left of -< and the
head of (|..|).

All this can be dealt with by the *renamer*. But the type checker needs
to be involved too.  Example (arrowfail001)
  class Foo a where foo :: a -> ()
  data Bar = forall a. Foo a => Bar a
  get :: Bar -> ()
  get = proc x -> case x of Bar a -> foo -< a
Here the call of 'foo' gives rise to a (Foo a) constraint that should not
be captured by the pattern match on 'Bar'.  Rather it should join the
constraints from further out.  So we must capture the constraint bag
from further out in the ArrowCtxt that we push inwards.
-}

data ArrowCtxt   -- Note [Escaping the arrow scope]
  = NoArrowCtxt
  | ArrowCtxt LocalRdrEnv (TcRef WantedConstraints)


---------------------------
-- TcTyThing
---------------------------

data TcTyThing
  = AGlobal TyThing             -- Used only in the return type of a lookup

  | ATcId   {           -- Ids defined in this module; may not be fully zonked
        tct_id     :: TcId,
        tct_closed :: TopLevelFlag }   -- See Note [Bindings with closed types]

  | ATyVar  Name TcTyVar        -- The type variable to which the lexically scoped type
                                -- variable is bound. We only need the Name
                                -- for error-message purposes; it is the corresponding
                                -- Name in the domain of the envt

  | AThing  TcKind   -- Used temporarily, during kind checking, for the
                     -- tycons and clases in this recursive group
                     -- Can be a mono-kind or a poly-kind; in TcTyClsDcls see
                     -- Note [Type checking recursive type and class declarations]

  | APromotionErr PromotionErr

data PromotionErr
  = TyConPE          -- TyCon used in a kind before we are ready
                     --     data T :: T -> * where ...
  | ClassPE          -- Ditto Class

  | FamDataConPE     -- Data constructor for a data family
                     -- See Note [AFamDataCon: not promoting data family constructors] in TcRnDriver

  | RecDataConPE     -- Data constructor in a recursive loop
                     -- See Note [ARecDataCon: recusion and promoting data constructors] in TcTyClsDecls
  | NoDataKinds      -- -XDataKinds not enabled

instance Outputable TcTyThing where     -- Debugging only
   ppr (AGlobal g)      = pprTyThing g
   ppr elt@(ATcId {})   = text "Identifier" <>
                          brackets (ppr (tct_id elt) <> dcolon
                                 <> ppr (varType (tct_id elt)) <> comma
                                 <+> ppr (tct_closed elt))
   ppr (ATyVar n tv)    = text "Type variable" <+> quotes (ppr n) <+> equals <+> ppr tv
   ppr (AThing k)       = text "AThing" <+> ppr k
   ppr (APromotionErr err) = text "APromotionErr" <+> ppr err

instance Outputable PromotionErr where
  ppr ClassPE      = text "ClassPE"
  ppr TyConPE      = text "TyConPE"
  ppr FamDataConPE = text "FamDataConPE"
  ppr RecDataConPE = text "RecDataConPE"
  ppr NoDataKinds  = text "NoDataKinds"

pprTcTyThingCategory :: TcTyThing -> SDoc
pprTcTyThingCategory (AGlobal thing)    = pprTyThingCategory thing
pprTcTyThingCategory (ATyVar {})        = ptext (sLit "Type variable")
pprTcTyThingCategory (ATcId {})         = ptext (sLit "Local identifier")
pprTcTyThingCategory (AThing {})        = ptext (sLit "Kinded thing")
pprTcTyThingCategory (APromotionErr pe) = pprPECategory pe

pprPECategory :: PromotionErr -> SDoc
pprPECategory ClassPE      = ptext (sLit "Class")
pprPECategory TyConPE      = ptext (sLit "Type constructor")
pprPECategory FamDataConPE = ptext (sLit "Data constructor")
pprPECategory RecDataConPE = ptext (sLit "Data constructor")
pprPECategory NoDataKinds  = ptext (sLit "Data constructor")

{-
Note [Bindings with closed types]
~~~~~~~~~~~~~~~~~~~~~~~~~~~~~~~~~
Consider

  f x = let g ys = map not ys
        in ...

Can we generalise 'g' under the OutsideIn algorithm?  Yes,
because all g's free variables are top-level; that is they themselves
have no free type variables, and it is the type variables in the
environment that makes things tricky for OutsideIn generalisation.

Definition:

   A variable is "closed", and has tct_closed set to TopLevel,
      iff
   a) all its free variables are imported, or are themselves closed
   b) generalisation is not restricted by the monomorphism restriction

Under OutsideIn we are free to generalise a closed let-binding.
This is an extension compared to the JFP paper on OutsideIn, which
used "top-level" as a proxy for "closed".  (It's not a good proxy
anyway -- the MR can make a top-level binding with a free type
variable.)

Note that:
  * A top-level binding may not be closed, if it suffer from the MR

  * A nested binding may be closed (eg 'g' in the example we started with)
    Indeed, that's the point; whether a function is defined at top level
    or nested is orthogonal to the question of whether or not it is closed

  * A binding may be non-closed because it mentions a lexically scoped
    *type variable*  Eg
        f :: forall a. blah
        f x = let g y = ...(y::a)...
-}

type ErrCtxt = (Bool, TidyEnv -> TcM (TidyEnv, MsgDoc))
        -- Monadic so that we have a chance
        -- to deal with bound type variables just before error
        -- message construction

        -- Bool:  True <=> this is a landmark context; do not
        --                 discard it when trimming for display

{-
************************************************************************
*                                                                      *
        Operations over ImportAvails
*                                                                      *
************************************************************************
-}

-- | 'ImportAvails' summarises what was imported from where, irrespective of
-- whether the imported things are actually used or not.  It is used:
--
--  * when processing the export list,
--
--  * when constructing usage info for the interface file,
--
--  * to identify the list of directly imported modules for initialisation
--    purposes and for optimised overlap checking of family instances,
--
--  * when figuring out what things are really unused
--
data ImportAvails
   = ImportAvails {
        imp_mods :: ImportedMods,
          --      = ModuleEnv [(ModuleName, Bool, SrcSpan, Bool)],
          -- ^ Domain is all directly-imported modules
          -- The 'ModuleName' is what the module was imported as, e.g. in
          -- @
          --     import Foo as Bar
          -- @
          -- it is @Bar@.
          --
          -- The 'Bool' means:
          --
          --  - @True@ => import was @import Foo ()@
          --
          --  - @False@ => import was some other form
          --
          -- Used
          --
          --   (a) to help construct the usage information in the interface
          --       file; if we import something we need to recompile if the
          --       export version changes
          --
          --   (b) to specify what child modules to initialise
          --
          -- We need a full ModuleEnv rather than a ModuleNameEnv here,
          -- because we might be importing modules of the same name from
          -- different packages. (currently not the case, but might be in the
          -- future).

        imp_dep_mods :: ModuleNameEnv (ModuleName, IsBootInterface),
          -- ^ Home-package modules needed by the module being compiled
          --
          -- It doesn't matter whether any of these dependencies
          -- are actually /used/ when compiling the module; they
          -- are listed if they are below it at all.  For
          -- example, suppose M imports A which imports X.  Then
          -- compiling M might not need to consult X.hi, but X
          -- is still listed in M's dependencies.

        imp_dep_pkgs :: [PackageKey],
          -- ^ Packages needed by the module being compiled, whether directly,
          -- or via other modules in this package, or via modules imported
          -- from other packages.

        imp_trust_pkgs :: [PackageKey],
          -- ^ This is strictly a subset of imp_dep_pkgs and records the
          -- packages the current module needs to trust for Safe Haskell
          -- compilation to succeed. A package is required to be trusted if
          -- we are dependent on a trustworthy module in that package.
          -- While perhaps making imp_dep_pkgs a tuple of (PackageKey, Bool)
          -- where True for the bool indicates the package is required to be
          -- trusted is the more logical  design, doing so complicates a lot
          -- of code not concerned with Safe Haskell.
          -- See Note [RnNames . Tracking Trust Transitively]

        imp_trust_own_pkg :: Bool,
          -- ^ Do we require that our own package is trusted?
          -- This is to handle efficiently the case where a Safe module imports
          -- a Trustworthy module that resides in the same package as it.
          -- See Note [RnNames . Trust Own Package]

        imp_orphs :: [Module],
          -- ^ Orphan modules below us in the import tree (and maybe including
          -- us for imported modules)

        imp_finsts :: [Module]
          -- ^ Family instance modules below us in the import tree (and maybe
          -- including us for imported modules)
      }

mkModDeps :: [(ModuleName, IsBootInterface)]
          -> ModuleNameEnv (ModuleName, IsBootInterface)
mkModDeps deps = foldl add emptyUFM deps
               where
                 add env elt@(m,_) = addToUFM env m elt

emptyImportAvails :: ImportAvails
emptyImportAvails = ImportAvails { imp_mods          = emptyModuleEnv,
                                   imp_dep_mods      = emptyUFM,
                                   imp_dep_pkgs      = [],
                                   imp_trust_pkgs    = [],
                                   imp_trust_own_pkg = False,
                                   imp_orphs         = [],
                                   imp_finsts        = [] }

-- | Union two ImportAvails
--
-- This function is a key part of Import handling, basically
-- for each import we create a separate ImportAvails structure
-- and then union them all together with this function.
plusImportAvails ::  ImportAvails ->  ImportAvails ->  ImportAvails
plusImportAvails
  (ImportAvails { imp_mods = mods1,
                  imp_dep_mods = dmods1, imp_dep_pkgs = dpkgs1,
                  imp_trust_pkgs = tpkgs1, imp_trust_own_pkg = tself1,
                  imp_orphs = orphs1, imp_finsts = finsts1 })
  (ImportAvails { imp_mods = mods2,
                  imp_dep_mods = dmods2, imp_dep_pkgs = dpkgs2,
                  imp_trust_pkgs = tpkgs2, imp_trust_own_pkg = tself2,
                  imp_orphs = orphs2, imp_finsts = finsts2 })
  = ImportAvails { imp_mods          = plusModuleEnv_C (++) mods1 mods2,
                   imp_dep_mods      = plusUFM_C plus_mod_dep dmods1 dmods2,
                   imp_dep_pkgs      = dpkgs1 `unionLists` dpkgs2,
                   imp_trust_pkgs    = tpkgs1 `unionLists` tpkgs2,
                   imp_trust_own_pkg = tself1 || tself2,
                   imp_orphs         = orphs1 `unionLists` orphs2,
                   imp_finsts        = finsts1 `unionLists` finsts2 }
  where
    plus_mod_dep (m1, boot1) (m2, boot2)
        = WARN( not (m1 == m2), (ppr m1 <+> ppr m2) $$ (ppr boot1 <+> ppr boot2) )
                -- Check mod-names match
          (m1, boot1 && boot2) -- If either side can "see" a non-hi-boot interface, use that

{-
************************************************************************
*                                                                      *
\subsection{Where from}
*                                                                      *
************************************************************************

The @WhereFrom@ type controls where the renamer looks for an interface file
-}

data WhereFrom
  = ImportByUser IsBootInterface        -- Ordinary user import (perhaps {-# SOURCE #-})
  | ImportBySystem                      -- Non user import.
  | ImportByPlugin                      -- Importing a plugin;
                                        -- See Note [Care with plugin imports] in LoadIface

instance Outputable WhereFrom where
  ppr (ImportByUser is_boot) | is_boot     = ptext (sLit "{- SOURCE -}")
                             | otherwise   = empty
  ppr ImportBySystem                       = ptext (sLit "{- SYSTEM -}")
  ppr ImportByPlugin                       = ptext (sLit "{- PLUGIN -}")

{-
************************************************************************
*                                                                      *
*                       Canonical constraints                          *
*                                                                      *
*   These are the constraints the low-level simplifier works with      *
*                                                                      *
************************************************************************
-}

-- The syntax of xi types:
-- xi ::= a | T xis | xis -> xis | ... | forall a. tau
-- Two important notes:
--      (i) No type families, unless we are under a ForAll
--      (ii) Note that xi types can contain unexpanded type synonyms;
--           however, the (transitive) expansions of those type synonyms
--           will not contain any type functions, unless we are under a ForAll.
-- We enforce the structure of Xi types when we flatten (TcCanonical)

type Xi = Type       -- In many comments, "xi" ranges over Xi

type Cts = Bag Ct

data Ct
  -- Atomic canonical constraints
  = CDictCan {  -- e.g.  Num xi
      cc_ev     :: CtEvidence, -- See Note [Ct/evidence invariant]
      cc_class  :: Class,
      cc_tyargs :: [Xi]        -- cc_tyargs are function-free, hence Xi
    }

  | CIrredEvCan {  -- These stand for yet-unusable predicates
      cc_ev :: CtEvidence   -- See Note [Ct/evidence invariant]
        -- The ctev_pred of the evidence is
        -- of form   (tv xi1 xi2 ... xin)
        --      or   (tv1 ~ ty2)   where the CTyEqCan  kind invariant fails
        --      or   (F tys ~ ty)  where the CFunEqCan kind invariant fails
        -- See Note [CIrredEvCan constraints]
    }

  | CTyEqCan {  -- tv ~ rhs
       -- Invariants:
       --   * See Note [Applying the inert substitution] in TcFlatten
       --   * tv not in tvs(rhs)   (occurs check)
       --   * If tv is a TauTv, then rhs has no foralls
       --       (this avoids substituting a forall for the tyvar in other types)
       --   * typeKind ty `subKind` typeKind tv
       --       See Note [Kind orientation for CTyEqCan]
       --   * rhs is not necessarily function-free,
       --       but it has no top-level function.
       --     E.g. a ~ [F b]  is fine
       --     but  a ~ F b    is not
       --   * If the equality is representational, rhs has no top-level newtype
       --     See Note [No top-level newtypes on RHS of representational
       --     equalities] in TcCanonical
       --   * If rhs is also a tv, then it is oriented to give best chance of
       --     unification happening; eg if rhs is touchable then lhs is too
      cc_ev     :: CtEvidence, -- See Note [Ct/evidence invariant]
      cc_tyvar  :: TcTyVar,
      cc_rhs    :: TcType,     -- Not necessarily function-free (hence not Xi)
                               -- See invariants above
      cc_eq_rel :: EqRel
    }

  | CFunEqCan {  -- F xis ~ fsk
       -- Invariants:
       --   * isTypeFamilyTyCon cc_fun
       --   * typeKind (F xis) = tyVarKind fsk
       --   * always Nominal role
       --   * always Given or Wanted, never Derived
      cc_ev     :: CtEvidence,  -- See Note [Ct/evidence invariant]
      cc_fun    :: TyCon,       -- A type function

      cc_tyargs :: [Xi],        -- cc_tyargs are function-free (hence Xi)
        -- Either under-saturated or exactly saturated
        --    *never* over-saturated (because if so
        --    we should have decomposed)

      cc_fsk    :: TcTyVar  -- [Given]  always a FlatSkol skolem
                            -- [Wanted] always a FlatMetaTv unification variable
        -- See Note [The flattening story] in TcFlatten
    }

  | CNonCanonical {        -- See Note [NonCanonical Semantics]
      cc_ev  :: CtEvidence
    }

  | CHoleCan {             -- See Note [Hole constraints]
       -- Treated as an "insoluble" constraint
       -- See Note [Insoluble constraints]
      cc_ev   :: CtEvidence,
      cc_occ  :: OccName,   -- The name of this hole
      cc_hole :: HoleSort   -- The sort of this hole (expr, type, ...)
    }

-- | Used to indicate which sort of hole we have.
data HoleSort = ExprHole  -- ^ A hole in an expression (TypedHoles)
              | TypeHole  -- ^ A hole in a type (PartialTypeSignatures)

{-
Note [Hole constraints]
~~~~~~~~~~~~~~~~~~~~~~~
CHoleCan constraints are used for two kinds of holes,
distinguished by cc_hole:

  * For holes in expressions
    e.g.   f x = g _ x

  * For holes in type signatures
    e.g.   f :: _ -> _
           f x = [x,True]

Note [Kind orientation for CTyEqCan]
~~~~~~~~~~~~~~~~~~~~~~~~~~~~~~~~~~~~
Given an equality (t:* ~ s:Open), we can't solve it by updating t:=s,
ragardless of how touchable 't' is, because the kinds don't work.

Instead we absolutely must re-orient it. Reason: if that gets into the
inert set we'll start replacing t's by s's, and that might make a
kind-correct type into a kind error.  After re-orienting,
we may be able to solve by updating s:=t.

Hence in a CTyEqCan, (t:k1 ~ xi:k2) we require that k2 is a subkind of k1.

If the two have incompatible kinds, we just don't use a CTyEqCan at all.
See Note [Equalities with incompatible kinds] in TcCanonical

We can't require *equal* kinds, because
     * wanted constraints don't necessarily have identical kinds
               eg   alpha::? ~ Int
     * a solved wanted constraint becomes a given

Note [Kind orientation for CFunEqCan]
~~~~~~~~~~~~~~~~~~~~~~~~~~~~~~~~~~~~~
For (F xis ~ rhs) we require that kind(lhs) is a subkind of kind(rhs).
This really only maters when rhs is an Open type variable (since only type
variables have Open kinds):
   F ty ~ (a:Open)
which can happen, say, from
      f :: F a b
      f = undefined   -- The a:Open comes from instantiating 'undefined'

Note that the kind invariant is maintained by rewriting.
Eg wanted1 rewrites wanted2; if both were compatible kinds before,
   wanted2 will be afterwards.  Similarly givens.

Caveat:
  - Givens from higher-rank, such as:
          type family T b :: * -> * -> *
          type instance T Bool = (->)

          f :: forall a. ((T a ~ (->)) => ...) -> a -> ...
          flop = f (...) True
     Whereas we would be able to apply the type instance, we would not be able to
     use the given (T Bool ~ (->)) in the body of 'flop'


Note [CIrredEvCan constraints]
~~~~~~~~~~~~~~~~~~~~~~~~~~~~~~
CIrredEvCan constraints are used for constraints that are "stuck"
   - we can't solve them (yet)
   - we can't use them to solve other constraints
   - but they may become soluble if we substitute for some
     of the type variables in the constraint

Example 1:  (c Int), where c :: * -> Constraint.  We can't do anything
            with this yet, but if later c := Num, *then* we can solve it

Example 2:  a ~ b, where a :: *, b :: k, where k is a kind variable
            We don't want to use this to substitute 'b' for 'a', in case
            'k' is subequently unifed with (say) *->*, because then
            we'd have ill-kinded types floating about.  Rather we want
            to defer using the equality altogether until 'k' get resolved.

Note [Ct/evidence invariant]
~~~~~~~~~~~~~~~~~~~~~~~~~~~~
If  ct :: Ct, then extra fields of 'ct' cache precisely the ctev_pred field
of (cc_ev ct), and is fully rewritten wrt the substitution.   Eg for CDictCan,
   ctev_pred (cc_ev ct) = (cc_class ct) (cc_tyargs ct)
This holds by construction; look at the unique place where CDictCan is
built (in TcCanonical).

In contrast, the type of the evidence *term* (ccev_evtm or ctev_evar) in
the evidence may *not* be fully zonked; we are careful not to look at it
during constraint solving.  See Note [Evidence field of CtEvidence]
-}

mkNonCanonical :: CtEvidence -> Ct
mkNonCanonical ev = CNonCanonical { cc_ev = ev }

mkNonCanonicalCt :: Ct -> Ct
mkNonCanonicalCt ct = CNonCanonical { cc_ev = cc_ev ct }

ctEvidence :: Ct -> CtEvidence
ctEvidence = cc_ev

ctLoc :: Ct -> CtLoc
ctLoc = ctEvLoc . ctEvidence

ctPred :: Ct -> PredType
-- See Note [Ct/evidence invariant]
ctPred ct = ctEvPred (cc_ev ct)

-- | Get the flavour of the given 'Ct'
ctFlavour :: Ct -> CtFlavour
ctFlavour = ctEvFlavour . ctEvidence

-- | Get the equality relation for the given 'Ct'
ctEqRel :: Ct -> EqRel
ctEqRel = ctEvEqRel . ctEvidence

dropDerivedWC :: WantedConstraints -> WantedConstraints
-- See Note [Dropping derived constraints]
dropDerivedWC wc@(WC { wc_simple = simples })
  = wc { wc_simple  = filterBag isWantedCt simples }
    -- The wc_impl implications are already (recursively) filtered

{-
Note [Dropping derived constraints]
~~~~~~~~~~~~~~~~~~~~~~~~~~~~~~~~~~~
In general we discard derived constraints at the end of constraint solving;
see dropDerivedWC.  For example
 * If we have an unsolved (Ord a), we don't want to complain about
   an unsolved (Eq a) as well.

But we keep Derived *insoluble* constraints because they indicate a solid,
comprehensible error.  Particularly:

 * Insolubles Givens indicate unreachable code

 * Insoluble kind equalities (e.g. [D] * ~ (* -> *)) may arise from
   a type equality a ~ Int#, say

 * Insoluble derived wanted equalities (e.g. [D] Int ~ Bool) may
   arise from functional dependency interactions.  We are careful
   to keep a good CtOrigin on such constraints (FunDepOrigin1, FunDepOrigin2)
   so that we can produce a good error message (Trac #9612)

Since we leave these Derived constraints in the residual WantedConstraints,
we must filter them out when we re-process the WantedConstraint,
in TcSimplify.solve_wanteds.


************************************************************************
*                                                                      *
                    CtEvidence
         The "flavor" of a canonical constraint
*                                                                      *
************************************************************************
-}

isWantedCt :: Ct -> Bool
isWantedCt = isWanted . cc_ev

isGivenCt :: Ct -> Bool
isGivenCt = isGiven . cc_ev

isDerivedCt :: Ct -> Bool
isDerivedCt = isDerived . cc_ev

isCTyEqCan :: Ct -> Bool
isCTyEqCan (CTyEqCan {})  = True
isCTyEqCan (CFunEqCan {}) = False
isCTyEqCan _              = False

isCDictCan_Maybe :: Ct -> Maybe Class
isCDictCan_Maybe (CDictCan {cc_class = cls })  = Just cls
isCDictCan_Maybe _              = Nothing

isCIrredEvCan :: Ct -> Bool
isCIrredEvCan (CIrredEvCan {}) = True
isCIrredEvCan _                = False

isCFunEqCan_maybe :: Ct -> Maybe (TyCon, [Type])
isCFunEqCan_maybe (CFunEqCan { cc_fun = tc, cc_tyargs = xis }) = Just (tc, xis)
isCFunEqCan_maybe _ = Nothing

isCFunEqCan :: Ct -> Bool
isCFunEqCan (CFunEqCan {}) = True
isCFunEqCan _ = False

isCNonCanonical :: Ct -> Bool
isCNonCanonical (CNonCanonical {}) = True
isCNonCanonical _ = False

isHoleCt:: Ct -> Bool
isHoleCt (CHoleCan {}) = True
isHoleCt _ = False

isExprHoleCt :: Ct -> Bool
isExprHoleCt (CHoleCan { cc_hole = ExprHole }) = True
isExprHoleCt _ = False

isTypeHoleCt :: Ct -> Bool
isTypeHoleCt (CHoleCan { cc_hole = TypeHole }) = True
isTypeHoleCt _ = False

instance Outputable Ct where
  ppr ct = ppr (cc_ev ct) <+> parens (text ct_sort)
         where ct_sort = case ct of
                           CTyEqCan {}      -> "CTyEqCan"
                           CFunEqCan {}     -> "CFunEqCan"
                           CNonCanonical {} -> "CNonCanonical"
                           CDictCan {}      -> "CDictCan"
                           CIrredEvCan {}   -> "CIrredEvCan"
                           CHoleCan {}      -> "CHoleCan"

singleCt :: Ct -> Cts
singleCt = unitBag

andCts :: Cts -> Cts -> Cts
andCts = unionBags

listToCts :: [Ct] -> Cts
listToCts = listToBag

ctsElts :: Cts -> [Ct]
ctsElts = bagToList

consCts :: Ct -> Cts -> Cts
consCts = consBag

snocCts :: Cts -> Ct -> Cts
snocCts = snocBag

extendCtsList :: Cts -> [Ct] -> Cts
extendCtsList cts xs | null xs   = cts
                     | otherwise = cts `unionBags` listToBag xs

andManyCts :: [Cts] -> Cts
andManyCts = unionManyBags

emptyCts :: Cts
emptyCts = emptyBag

isEmptyCts :: Cts -> Bool
isEmptyCts = isEmptyBag

pprCts :: Cts -> SDoc
pprCts cts = vcat (map ppr (bagToList cts))

{-
************************************************************************
*                                                                      *
                Wanted constraints
     These are forced to be in TcRnTypes because
           TcLclEnv mentions WantedConstraints
           WantedConstraint mentions CtLoc
           CtLoc mentions ErrCtxt
           ErrCtxt mentions TcM
*                                                                      *
v%************************************************************************
-}

data WantedConstraints
  = WC { wc_simple :: Cts              -- Unsolved constraints, all wanted
       , wc_impl   :: Bag Implication
       , wc_insol  :: Cts              -- Insoluble constraints, can be
                                       -- wanted, given, or derived
                                       -- See Note [Insoluble constraints]
    }

emptyWC :: WantedConstraints
emptyWC = WC { wc_simple = emptyBag, wc_impl = emptyBag, wc_insol = emptyBag }

mkSimpleWC :: [CtEvidence] -> WantedConstraints
mkSimpleWC cts
  = WC { wc_simple = listToBag (map mkNonCanonical cts)
       , wc_impl = emptyBag
       , wc_insol = emptyBag }

isEmptyWC :: WantedConstraints -> Bool
isEmptyWC (WC { wc_simple = f, wc_impl = i, wc_insol = n })
  = isEmptyBag f && isEmptyBag i && isEmptyBag n

andWC :: WantedConstraints -> WantedConstraints -> WantedConstraints
andWC (WC { wc_simple = f1, wc_impl = i1, wc_insol = n1 })
      (WC { wc_simple = f2, wc_impl = i2, wc_insol = n2 })
  = WC { wc_simple = f1 `unionBags` f2
       , wc_impl   = i1 `unionBags` i2
       , wc_insol  = n1 `unionBags` n2 }

unionsWC :: [WantedConstraints] -> WantedConstraints
unionsWC = foldr andWC emptyWC

addSimples :: WantedConstraints -> Bag Ct -> WantedConstraints
addSimples wc cts
  = wc { wc_simple = wc_simple wc `unionBags` cts }

addImplics :: WantedConstraints -> Bag Implication -> WantedConstraints
addImplics wc implic = wc { wc_impl = wc_impl wc `unionBags` implic }

addInsols :: WantedConstraints -> Bag Ct -> WantedConstraints
addInsols wc cts
  = wc { wc_insol = wc_insol wc `unionBags` cts }

isInsolubleStatus :: ImplicStatus -> Bool
isInsolubleStatus IC_Insoluble = True
isInsolubleStatus _            = False

insolubleImplic :: Implication -> Bool
insolubleImplic ic = isInsolubleStatus (ic_status ic)

insolubleWC :: WantedConstraints -> Bool
insolubleWC (WC { wc_impl = implics, wc_insol = insols })
  =  anyBag trulyInsoluble  insols
  || anyBag insolubleImplic implics

trulyInsoluble :: Ct -> Bool
-- The constraint is in the wc_insol set, but we do not
-- treat type-holes, arising from PartialTypeSignatures,
-- as "truly insoluble". Yuk.
trulyInsoluble insol = not (isTypeHoleCt insol)

instance Outputable WantedConstraints where
  ppr (WC {wc_simple = s, wc_impl = i, wc_insol = n})
   = ptext (sLit "WC") <+> braces (vcat
        [ ppr_bag (ptext (sLit "wc_simple")) s
        , ppr_bag (ptext (sLit "wc_insol")) n
        , ppr_bag (ptext (sLit "wc_impl")) i ])

ppr_bag :: Outputable a => SDoc -> Bag a -> SDoc
ppr_bag doc bag
 | isEmptyBag bag = empty
 | otherwise      = hang (doc <+> equals)
                       2 (foldrBag (($$) . ppr) empty bag)

{-
************************************************************************
*                                                                      *
                Implication constraints
*                                                                      *
************************************************************************
-}

data Implication
  = Implic {
      ic_tclvl :: TcLevel, -- TcLevel: unification variables
                                -- free in the environment

      ic_skols  :: [TcTyVar],    -- Introduced skolems
      ic_info  :: SkolemInfo,    -- See Note [Skolems in an implication]
                                 -- See Note [Shadowing in a constraint]

      ic_given  :: [EvVar],      -- Given evidence variables
                                 --   (order does not matter)
                                 -- See Invariant (GivenInv) in TcType

      ic_no_eqs :: Bool,         -- True  <=> ic_givens have no equalities, for sure
                                 -- False <=> ic_givens might have equalities

      ic_env   :: TcLclEnv,      -- Gives the source location and error context
                                 -- for the implication, and hence for all the
                                 -- given evidence variables

      ic_wanted :: WantedConstraints,  -- The wanted

      ic_binds  :: EvBindsVar,    -- Points to the place to fill in the
                                  -- abstraction and bindings

      ic_status   :: ImplicStatus
    }

data ImplicStatus
  = IC_Solved     -- All wanteds in the tree are solved, all the way down
       { ics_need :: VarSet     -- Evidence variables needed by this implication
       , ics_dead :: [EvVar] }  -- Subset of ic_given that are not needed
         -- See Note [Tracking redundant constraints] in TcSimplify

  | IC_Insoluble  -- At least one insoluble constraint in the tree

  | IC_Unsolved   -- Neither of the above; might go either way

instance Outputable Implication where
  ppr (Implic { ic_tclvl = tclvl, ic_skols = skols
              , ic_given = given, ic_no_eqs = no_eqs
              , ic_wanted = wanted, ic_status = status
              , ic_binds = binds, ic_info = info })
   = hang (ptext (sLit "Implic") <+> lbrace)
        2 (sep [ ptext (sLit "TcLevel =") <+> ppr tclvl
               , ptext (sLit "Skolems =") <+> pprTvBndrs skols
               , ptext (sLit "No-eqs =") <+> ppr no_eqs
               , ptext (sLit "Status =") <+> ppr status
               , hang (ptext (sLit "Given ="))  2 (pprEvVars given)
               , hang (ptext (sLit "Wanted =")) 2 (ppr wanted)
               , ptext (sLit "Binds =") <+> ppr binds
               , pprSkolInfo info ] <+> rbrace)

instance Outputable ImplicStatus where
  ppr IC_Insoluble   = ptext (sLit "Insoluble")
  ppr IC_Unsolved    = ptext (sLit "Unsolved")
  ppr (IC_Solved { ics_need = vs, ics_dead = dead })
    = ptext (sLit "Solved")
      <+> (braces $ vcat [ ptext (sLit "Dead givens =") <+> ppr dead
                         , ptext (sLit "Needed =") <+> ppr vs ])

{-
Note [Needed evidence variables]
~~~~~~~~~~~~~~~~~~~~~~~~~~~~~~~~
Th ic_need_evs field holds the free vars of ic_binds, and all the
ic_binds in nested implications.

  * Main purpose: if one of the ic_givens is not mentioned in here, it
    is redundant.

  * solveImplication may drop an implication altogether if it has no
    remaining 'wanteds'. But we still track the free vars of its
    evidence binds, even though it has now disappeared.

Note [Shadowing in a constraint]
~~~~~~~~~~~~~~~~~~~~~~~~~~~~~~~~
We assume NO SHADOWING in a constraint.  Specifically
 * The unification variables are all implicitly quantified at top
   level, and are all unique
 * The skolem varibles bound in ic_skols are all freah when the
   implication is created.
So we can safely substitute. For example, if we have
   forall a.  a~Int => ...(forall b. ...a...)...
we can push the (a~Int) constraint inwards in the "givens" without
worrying that 'b' might clash.

Note [Skolems in an implication]
~~~~~~~~~~~~~~~~~~~~~~~~~~~~~~~~
The skolems in an implication are not there to perform a skolem escape
check.  That happens because all the environment variables are in the
untouchables, and therefore cannot be unified with anything at all,
let alone the skolems.

Instead, ic_skols is used only when considering floating a constraint
outside the implication in TcSimplify.floatEqualities or
TcSimplify.approximateImplications

Note [Insoluble constraints]
~~~~~~~~~~~~~~~~~~~~~~~~~~~~
Some of the errors that we get during canonicalization are best
reported when all constraints have been simplified as much as
possible. For instance, assume that during simplification the
following constraints arise:

 [Wanted]   F alpha ~  uf1
 [Wanted]   beta ~ uf1 beta

When canonicalizing the wanted (beta ~ uf1 beta), if we eagerly fail
we will simply see a message:
    'Can't construct the infinite type  beta ~ uf1 beta'
and the user has no idea what the uf1 variable is.

Instead our plan is that we will NOT fail immediately, but:
    (1) Record the "frozen" error in the ic_insols field
    (2) Isolate the offending constraint from the rest of the inerts
    (3) Keep on simplifying/canonicalizing

At the end, we will hopefully have substituted uf1 := F alpha, and we
will be able to report a more informative error:
    'Can't construct the infinite type beta ~ F alpha beta'

Insoluble constraints *do* include Derived constraints. For example,
a functional dependency might give rise to [D] Int ~ Bool, and we must
report that.  If insolubles did not contain Deriveds, reportErrors would
never see it.


************************************************************************
*                                                                      *
            Pretty printing
*                                                                      *
************************************************************************
-}

pprEvVars :: [EvVar] -> SDoc    -- Print with their types
pprEvVars ev_vars = vcat (map pprEvVarWithType ev_vars)

pprEvVarTheta :: [EvVar] -> SDoc
pprEvVarTheta ev_vars = pprTheta (map evVarPred ev_vars)

pprEvVarWithType :: EvVar -> SDoc
pprEvVarWithType v = ppr v <+> dcolon <+> pprType (evVarPred v)

{-
************************************************************************
*                                                                      *
            CtEvidence
*                                                                      *
************************************************************************

Note [Evidence field of CtEvidence]
~~~~~~~~~~~~~~~~~~~~~~~~~~~~~~~~~~~
During constraint solving we never look at the type of ctev_evtm, or
ctev_evar; instead we look at the cte_pred field.  The evtm/evar field
may be un-zonked.
-}

data CtEvidence
  = CtGiven { ctev_pred :: TcPredType      -- See Note [Ct/evidence invariant]
            , ctev_evtm :: EvTerm          -- See Note [Evidence field of CtEvidence]
            , ctev_loc  :: CtLoc }
    -- Truly given, not depending on subgoals
    -- NB: Spontaneous unifications belong here

  | CtWanted { ctev_pred :: TcPredType     -- See Note [Ct/evidence invariant]
             , ctev_evar :: EvVar          -- See Note [Evidence field of CtEvidence]
             , ctev_loc  :: CtLoc }
    -- Wanted goal

  | CtDerived { ctev_pred :: TcPredType
              , ctev_loc  :: CtLoc }
    -- A goal that we don't really have to solve and can't immediately
    -- rewrite anything other than a derived (there's no evidence!)
    -- but if we do manage to solve it may help in solving other goals.

ctEvPred :: CtEvidence -> TcPredType
-- The predicate of a flavor
ctEvPred = ctev_pred

ctEvLoc :: CtEvidence -> CtLoc
ctEvLoc = ctev_loc

-- | Get the equality relation relevant for a 'CtEvidence'
ctEvEqRel :: CtEvidence -> EqRel
ctEvEqRel = predTypeEqRel . ctEvPred

-- | Get the role relevant for a 'CtEvidence'
ctEvRole :: CtEvidence -> Role
ctEvRole = eqRelRole . ctEvEqRel

ctEvTerm :: CtEvidence -> EvTerm
ctEvTerm (CtGiven   { ctev_evtm = tm }) = tm
ctEvTerm (CtWanted  { ctev_evar = ev }) = EvId ev
ctEvTerm ctev@(CtDerived {}) = pprPanic "ctEvTerm: derived constraint cannot have id"
                                      (ppr ctev)

ctEvCoercion :: CtEvidence -> TcCoercion
-- ctEvCoercion ev = evTermCoercion (ctEvTerm ev)
ctEvCoercion (CtGiven   { ctev_evtm = tm }) = evTermCoercion tm
ctEvCoercion (CtWanted  { ctev_evar = v })  = mkTcCoVarCo v
ctEvCoercion ctev@(CtDerived {}) = pprPanic "ctEvCoercion: derived constraint cannot have id"
                                      (ppr ctev)

ctEvId :: CtEvidence -> TcId
ctEvId (CtWanted  { ctev_evar = ev }) = ev
ctEvId ctev = pprPanic "ctEvId:" (ppr ctev)

instance Outputable CtEvidence where
  ppr fl = case fl of
             CtGiven {}   -> ptext (sLit "[G]") <+> ppr (ctev_evtm fl) <+> ppr_pty
             CtWanted {}  -> ptext (sLit "[W]") <+> ppr (ctev_evar fl) <+> ppr_pty
             CtDerived {} -> ptext (sLit "[D]") <+> text "_" <+> ppr_pty
         where ppr_pty = dcolon <+> ppr (ctEvPred fl)

isWanted :: CtEvidence -> Bool
isWanted (CtWanted {}) = True
isWanted _ = False

isGiven :: CtEvidence -> Bool
isGiven (CtGiven {})  = True
isGiven _ = False

isDerived :: CtEvidence -> Bool
isDerived (CtDerived {}) = True
isDerived _              = False

{-
%************************************************************************
%*                                                                      *
            CtFlavour
%*                                                                      *
%************************************************************************

Just an enum type that tracks whether a constraint is wanted, derived,
or given, when we need to separate that info from the constraint itself.

-}

data CtFlavour = Given | Wanted | Derived
  deriving Eq

instance Outputable CtFlavour where
  ppr Given   = text "[G]"
  ppr Wanted  = text "[W]"
  ppr Derived = text "[D]"

ctEvFlavour :: CtEvidence -> CtFlavour
ctEvFlavour (CtWanted {})  = Wanted
ctEvFlavour (CtGiven {})   = Given
ctEvFlavour (CtDerived {}) = Derived

{-
************************************************************************
*                                                                      *
            SubGoalDepth
*                                                                      *
************************************************************************

Note [SubGoalDepth]
~~~~~~~~~~~~~~~~~~~
The 'SubGoalCounter' takes care of stopping the constraint solver from looping.
Because of the different use-cases of regular constaints and type function
applications, there are two independent counters. Therefore, this datatype is
abstract. See Note [WorkList]

Each counter starts at zero and increases.

* The "dictionary constraint counter" counts the depth of type class
  instance declarations.  Example:
     [W] d{7} : Eq [Int]
  That is d's dictionary-constraint depth is 7.  If we use the instance
     $dfEqList :: Eq a => Eq [a]
  to simplify it, we get
     d{7} = $dfEqList d'{8}
  where d'{8} : Eq Int, and d' has dictionary-constraint depth 8.

  For civilised (decidable) instance declarations, each increase of
  depth removes a type constructor from the type, so the depth never
  gets big; i.e. is bounded by the structural depth of the type.

  The flag -fcontext-stack=n (not very well named!) fixes the maximium
  level.

* The "type function reduction counter" does the same thing when resolving
* qualities involving type functions. Example:
  Assume we have a wanted at depth 7:
    [W] d{7} : F () ~ a
  If thre is an type function equation "F () = Int", this would be rewritten to
    [W] d{8} : Int ~ a
  and remembered as having depth 8.

  Again, without UndecidableInstances, this counter is bounded, but without it
  can resolve things ad infinitum. Hence there is a maximum level. But we use a
  different maximum, as we expect possibly many more type function reductions
  in sensible programs than type class constraints.

  The flag -ftype-function-depth=n fixes the maximium level.
-}

data SubGoalCounter = CountConstraints | CountTyFunApps

data SubGoalDepth  -- See Note [SubGoalDepth]
   = SubGoalDepth
         {-# UNPACK #-} !Int      -- Dictionary constraints
         {-# UNPACK #-} !Int      -- Type function reductions
  deriving (Eq, Ord)

instance Outputable SubGoalDepth where
 ppr (SubGoalDepth c f) =  angleBrackets $
        char 'C' <> colon <> int c <> comma <>
        char 'F' <> colon <> int f

initialSubGoalDepth :: SubGoalDepth
initialSubGoalDepth = SubGoalDepth 0 0

maxSubGoalDepth :: DynFlags -> SubGoalDepth
maxSubGoalDepth dflags = SubGoalDepth (ctxtStkDepth dflags) (tyFunStkDepth dflags)

bumpSubGoalDepth :: SubGoalCounter -> SubGoalDepth -> SubGoalDepth
bumpSubGoalDepth CountConstraints (SubGoalDepth c f) = SubGoalDepth (c+1) f
bumpSubGoalDepth CountTyFunApps   (SubGoalDepth c f) = SubGoalDepth c (f+1)

subGoalCounterValue :: SubGoalCounter -> SubGoalDepth -> Int
subGoalCounterValue CountConstraints (SubGoalDepth c _) = c
subGoalCounterValue CountTyFunApps   (SubGoalDepth _ f) = f

subGoalDepthExceeded :: SubGoalDepth -> SubGoalDepth -> Maybe SubGoalCounter
subGoalDepthExceeded (SubGoalDepth mc mf) (SubGoalDepth c f)
  | c > mc    = Just CountConstraints
  | f > mf    = Just CountTyFunApps
  | otherwise = Nothing

-- | Checks whether the evidence can be used to solve a goal with the given minimum depth
-- See Note [Preventing recursive dictionaries]
ctEvCheckDepth :: Class -> CtLoc -> CtEvidence -> Bool
ctEvCheckDepth cls target ev
  | isWanted ev
  , cls == coercibleClass  -- The restriction applies only to Coercible
  = ctLocDepth target <= ctLocDepth (ctEvLoc ev)
  | otherwise = True

{-
Note [Preventing recursive dictionaries]
~~~~~~~~~~~~~~~~~~~~~~~~~~~~~~~~~~~~~~~~
NB: this will go away when we start treating Coercible as an equality.

We have some classes where it is not very useful to build recursive
dictionaries (Coercible, at the moment). So we need the constraint solver to
prevent that. We conservatively ensure this property using the subgoal depth of
the constraints: When solving a Coercible constraint at depth d, we do not
consider evidence from a depth <= d as suitable.

Therefore we need to record the minimum depth allowed to solve a CtWanted. This
is done in the SubGoalDepth field of CtWanted. Most code now uses mkCtWanted,
which initializes it to initialSubGoalDepth (i.e. 0); but when requesting a
Coercible instance (requestCoercible in TcInteract), we bump the current depth
by one and use that.

There are two spots where wanted contraints attempted to be solved
using existing constraints: lookupInertDict and lookupSolvedDict in
TcSMonad.  Both use ctEvCheckDepth to make the check. That function
ensures that a Given constraint can always be used to solve a goal
(i.e. they are at depth infinity, for our purposes)


************************************************************************
*                                                                      *
            CtLoc
*                                                                      *
************************************************************************

The 'CtLoc' gives information about where a constraint came from.
This is important for decent error message reporting because
dictionaries don't appear in the original source code.
type will evolve...
-}

data CtLoc = CtLoc { ctl_origin :: CtOrigin
                   , ctl_env    :: TcLclEnv
                   , ctl_depth  :: !SubGoalDepth }
  -- The TcLclEnv includes particularly
  --    source location:  tcl_loc   :: RealSrcSpan
  --    context:          tcl_ctxt  :: [ErrCtxt]
  --    binder stack:     tcl_bndrs :: [TcIdBinders]
  --    level:            tcl_tclvl :: TcLevel

mkGivenLoc :: TcLevel -> SkolemInfo -> TcLclEnv -> CtLoc
mkGivenLoc tclvl skol_info env
  = CtLoc { ctl_origin = GivenOrigin skol_info
          , ctl_env    = env { tcl_tclvl = tclvl }
          , ctl_depth  = initialSubGoalDepth }

ctLocEnv :: CtLoc -> TcLclEnv
ctLocEnv = ctl_env

ctLocLevel :: CtLoc -> TcLevel
ctLocLevel loc = tcl_tclvl (ctLocEnv loc)

ctLocDepth :: CtLoc -> SubGoalDepth
ctLocDepth = ctl_depth

ctLocOrigin :: CtLoc -> CtOrigin
ctLocOrigin = ctl_origin

ctLocSpan :: CtLoc -> RealSrcSpan
ctLocSpan (CtLoc { ctl_env = lcl}) = tcl_loc lcl

setCtLocSpan :: CtLoc -> RealSrcSpan -> CtLoc
setCtLocSpan ctl@(CtLoc { ctl_env = lcl }) loc = setCtLocEnv ctl (lcl { tcl_loc = loc })

bumpCtLocDepth :: SubGoalCounter -> CtLoc -> CtLoc
bumpCtLocDepth cnt loc@(CtLoc { ctl_depth = d }) = loc { ctl_depth = bumpSubGoalDepth cnt d }

setCtLocOrigin :: CtLoc -> CtOrigin -> CtLoc
setCtLocOrigin ctl orig = ctl { ctl_origin = orig }

setCtLocEnv :: CtLoc -> TcLclEnv -> CtLoc
setCtLocEnv ctl env = ctl { ctl_env = env }

pushErrCtxt :: CtOrigin -> ErrCtxt -> CtLoc -> CtLoc
pushErrCtxt o err loc@(CtLoc { ctl_env = lcl })
  = loc { ctl_origin = o, ctl_env = lcl { tcl_ctxt = err : tcl_ctxt lcl } }

pushErrCtxtSameOrigin :: ErrCtxt -> CtLoc -> CtLoc
-- Just add information w/o updating the origin!
pushErrCtxtSameOrigin err loc@(CtLoc { ctl_env = lcl })
  = loc { ctl_env = lcl { tcl_ctxt = err : tcl_ctxt lcl } }

pprArising :: CtOrigin -> SDoc
-- Used for the main, top-level error message
-- We've done special processing for TypeEq and FunDep origins
pprArising (TypeEqOrigin {}) = empty
pprArising orig              = pprCtOrigin orig

pprArisingAt :: CtLoc -> SDoc
pprArisingAt (CtLoc { ctl_origin = o, ctl_env = lcl})
  = sep [ pprCtOrigin o
        , text "at" <+> ppr (tcl_loc lcl)]

{-
************************************************************************
*                                                                      *
                SkolemInfo
*                                                                      *
************************************************************************
-}

-- SkolemInfo gives the origin of *given* constraints
--   a) type variables are skolemised
--   b) an implication constraint is generated
data SkolemInfo
  = SigSkol UserTypeCtxt        -- A skolem that is created by instantiating
            Type                -- a programmer-supplied type signature
                                -- Location of the binding site is on the TyVar

        -- The rest are for non-scoped skolems
  | ClsSkol Class       -- Bound at a class decl
  | InstSkol            -- Bound at an instance decl
  | DataSkol            -- Bound at a data type declaration
  | FamInstSkol         -- Bound at a family instance decl
  | PatSkol             -- An existential type variable bound by a pattern for
      ConLike           -- a data constructor with an existential type.
      (HsMatchContext Name)
             -- e.g.   data T = forall a. Eq a => MkT a
             --        f (MkT x) = ...
             -- The pattern MkT x will allocate an existential type
             -- variable for 'a'.

  | ArrowSkol           -- An arrow form (see TcArrows)

  | IPSkol [HsIPName]   -- Binding site of an implicit parameter

  | RuleSkol RuleName   -- The LHS of a RULE

  | InferSkol [(Name,TcType)]
                        -- We have inferred a type for these (mutually-recursivive)
                        -- polymorphic Ids, and are now checking that their RHS
                        -- constraints are satisfied.

  | BracketSkol         -- Template Haskell bracket

  | UnifyForAllSkol     -- We are unifying two for-all types
       [TcTyVar]        -- The instantiated skolem variables
       TcType           -- The instantiated type *inside* the forall

  | UnkSkol             -- Unhelpful info (until I improve it)

instance Outputable SkolemInfo where
  ppr = pprSkolInfo

pprSkolInfo :: SkolemInfo -> SDoc
-- Complete the sentence "is a rigid type variable bound by..."
pprSkolInfo (SigSkol ctxt ty) = pprSigSkolInfo ctxt ty
pprSkolInfo (IPSkol ips)      = ptext (sLit "the implicit-parameter binding") <> plural ips <+> ptext (sLit "for")
                                <+> pprWithCommas ppr ips
pprSkolInfo (ClsSkol cls)     = ptext (sLit "the class declaration for") <+> quotes (ppr cls)
pprSkolInfo InstSkol          = ptext (sLit "the instance declaration")
pprSkolInfo DataSkol          = ptext (sLit "a data type declaration")
pprSkolInfo FamInstSkol       = ptext (sLit "a family instance declaration")
pprSkolInfo BracketSkol       = ptext (sLit "a Template Haskell bracket")
pprSkolInfo (RuleSkol name)   = ptext (sLit "the RULE") <+> doubleQuotes (ftext name)
pprSkolInfo ArrowSkol         = ptext (sLit "an arrow form")
pprSkolInfo (PatSkol cl mc)   = sep [ pprPatSkolInfo cl
                                    , ptext (sLit "in") <+> pprMatchContext mc ]
pprSkolInfo (InferSkol ids)   = sep [ ptext (sLit "the inferred type of")
                                    , vcat [ ppr name <+> dcolon <+> ppr ty
                                           | (name,ty) <- ids ]]
pprSkolInfo (UnifyForAllSkol tvs ty) = ptext (sLit "the type") <+> ppr (mkForAllTys tvs ty)

-- UnkSkol
-- For type variables the others are dealt with by pprSkolTvBinding.
-- For Insts, these cases should not happen
pprSkolInfo UnkSkol = WARN( True, text "pprSkolInfo: UnkSkol" ) ptext (sLit "UnkSkol")

pprSigSkolInfo :: UserTypeCtxt -> Type -> SDoc
pprSigSkolInfo ctxt ty
  = case ctxt of
       FunSigCtxt f _ -> pp_sig f
       _              -> hang (pprUserTypeCtxt ctxt <> colon)
                            2 (ppr ty)
  where
    pp_sig f = sep [ ptext (sLit "the type signature for:")
                   , pprPrefixOcc f <+> dcolon <+> ppr ty ]

pprPatSkolInfo :: ConLike -> SDoc
pprPatSkolInfo (RealDataCon dc)
  = sep [ ptext (sLit "a pattern with constructor:")
        , nest 2 $ ppr dc <+> dcolon
          <+> pprType (dataConUserType dc) <> comma ]
          -- pprType prints forall's regardless of -fprint-explict-foralls
          -- which is what we want here, since we might be saying
          -- type variable 't' is bound by ...

pprPatSkolInfo (PatSynCon ps)
  = sep [ ptext (sLit "a pattern with pattern synonym:")
        , nest 2 $ ppr ps <+> dcolon
                   <+> pprType (patSynType ps) <> comma ]

{-
************************************************************************
*                                                                      *
            CtOrigin
*                                                                      *
************************************************************************
-}

data CtOrigin
  = GivenOrigin SkolemInfo

  -- All the others are for *wanted* constraints
  | OccurrenceOf Name              -- Occurrence of an overloaded identifier
  | OccurrenceOfRecSel RdrName     -- Occurrence of a record selector
  | AppOrigin                      -- An application of some kind

  | SpecPragOrigin UserTypeCtxt    -- Specialisation pragma for 
                                   -- function or instance

  | TypeEqOrigin { uo_actual   :: TcType
                 , uo_expected :: TcType }
  | KindEqOrigin
      TcType TcType             -- A kind equality arising from unifying these two types
      CtOrigin                  -- originally arising from this
  | CoercibleOrigin TcType TcType  -- a Coercible constraint

  | IPOccOrigin  HsIPName       -- Occurrence of an implicit parameter

  | LiteralOrigin (HsOverLit Name)      -- Occurrence of a literal
  | NegateOrigin                        -- Occurrence of syntactic negation

  | ArithSeqOrigin (ArithSeqInfo Name) -- [x..], [x..y] etc
  | PArrSeqOrigin  (ArithSeqInfo Name) -- [:x..y:] and [:x,y..z:]
  | SectionOrigin
  | TupleOrigin                        -- (..,..)
  | ExprSigOrigin       -- e :: ty
  | PatSigOrigin        -- p :: ty
  | PatOrigin           -- Instantiating a polytyped pattern at a constructor
  | RecordUpdOrigin
  | ViewPatOrigin

  | ScOrigin            -- Typechecking superclasses of an instance declaration
  | DerivOrigin         -- Typechecking deriving
  | DerivOriginDC DataCon Int
                        -- Checking constraints arising from this data con and field index
  | DerivOriginCoerce Id Type Type
                        -- DerivOriginCoerce id ty1 ty2: Trying to coerce class method `id` from
                        -- `ty1` to `ty2`.
  | StandAloneDerivOrigin -- Typechecking stand-alone deriving
  | DefaultOrigin       -- Typechecking a default decl
  | DoOrigin            -- Arising from a do expression
  | MCompOrigin         -- Arising from a monad comprehension
  | IfOrigin            -- Arising from an if statement
  | ProcOrigin          -- Arising from a proc expression
  | AnnOrigin           -- An annotation

  | FunDepOrigin1       -- A functional dependency from combining
        PredType CtLoc      -- This constraint arising from ...
        PredType CtLoc      -- and this constraint arising from ...

  | FunDepOrigin2       -- A functional dependency from combining
        PredType CtOrigin   -- This constraint arising from ...
        PredType SrcSpan    -- and this instance
        -- We only need a CtOrigin on the first, because the location
        -- is pinned on the entire error message

  | HoleOrigin
  | UnboundOccurrenceOf RdrName
  | ListOrigin          -- An overloaded list
  | StaticOrigin        -- A static form

ctoHerald :: SDoc
ctoHerald = ptext (sLit "arising from")

pprCtOrigin :: CtOrigin -> SDoc

pprCtOrigin (GivenOrigin sk) = ctoHerald <+> ppr sk

pprCtOrigin (SpecPragOrigin ctxt) 
  = case ctxt of
       FunSigCtxt n _ -> ptext (sLit "a SPECIALISE pragma for") <+> quotes (ppr n)
       SpecInstCtxt   -> ptext (sLit "a SPECIALISE INSTANCE pragma")
       _              -> ptext (sLit "a SPECIALISE pragma")  -- Never happens I think

pprCtOrigin (FunDepOrigin1 pred1 loc1 pred2 loc2)
  = hang (ctoHerald <+> ptext (sLit "a functional dependency between constraints:"))
       2 (vcat [ hang (quotes (ppr pred1)) 2 (pprArisingAt loc1)
               , hang (quotes (ppr pred2)) 2 (pprArisingAt loc2) ])

pprCtOrigin (FunDepOrigin2 pred1 orig1 pred2 loc2)
  = hang (ctoHerald <+> ptext (sLit "a functional dependency between:"))
       2 (vcat [ hang (ptext (sLit "constraint") <+> quotes (ppr pred1))
                    2 (pprArising orig1 )
               , hang (ptext (sLit "instance") <+> quotes (ppr pred2))
                    2 (ptext (sLit "at") <+> ppr loc2) ])

pprCtOrigin (KindEqOrigin t1 t2 _)
  = hang (ctoHerald <+> ptext (sLit "a kind equality arising from"))
       2 (sep [ppr t1, char '~', ppr t2])

pprCtOrigin (UnboundOccurrenceOf name)
  = ctoHerald <+> ptext (sLit "an undeclared identifier") <+> quotes (ppr name)

pprCtOrigin (DerivOriginDC dc n)
  = hang (ctoHerald <+> ptext (sLit "the") <+> speakNth n
          <+> ptext (sLit "field of") <+> quotes (ppr dc))
       2 (parens (ptext (sLit "type") <+> quotes (ppr ty)))
  where
    ty = dataConOrigArgTys dc !! (n-1)

pprCtOrigin (DerivOriginCoerce meth ty1 ty2)
  = hang (ctoHerald <+> ptext (sLit "the coercion of the method") <+> quotes (ppr meth))
       2 (sep [ text "from type" <+> quotes (ppr ty1)
              , nest 2 $ text "to type" <+> quotes (ppr ty2) ])

pprCtOrigin (CoercibleOrigin ty1 ty2)
  = hang (ctoHerald <+> text "trying to show that the representations of")
       2 (quotes (ppr ty1) <+> text "and" $$
          quotes (ppr ty2) <+> text "are the same")

pprCtOrigin simple_origin
  = ctoHerald <+> pprCtO simple_origin

----------------
pprCtO :: CtOrigin -> SDoc  -- Ones that are short one-liners
pprCtO (OccurrenceOf name)   = hsep [ptext (sLit "a use of"), quotes (ppr name)]
pprCtO (OccurrenceOfRecSel name) = hsep [ptext (sLit "a use of the record selector"), quotes (ppr name)]
pprCtO AppOrigin             = ptext (sLit "an application")
pprCtO (IPOccOrigin name)    = hsep [ptext (sLit "a use of implicit parameter"), quotes (ppr name)]
pprCtO RecordUpdOrigin       = ptext (sLit "a record update")
pprCtO ExprSigOrigin         = ptext (sLit "an expression type signature")
pprCtO PatSigOrigin          = ptext (sLit "a pattern type signature")
pprCtO PatOrigin             = ptext (sLit "a pattern")
pprCtO ViewPatOrigin         = ptext (sLit "a view pattern")
pprCtO IfOrigin              = ptext (sLit "an if statement")
pprCtO (LiteralOrigin lit)   = hsep [ptext (sLit "the literal"), quotes (ppr lit)]
pprCtO (ArithSeqOrigin seq)  = hsep [ptext (sLit "the arithmetic sequence"), quotes (ppr seq)]
pprCtO (PArrSeqOrigin seq)   = hsep [ptext (sLit "the parallel array sequence"), quotes (ppr seq)]
pprCtO SectionOrigin         = ptext (sLit "an operator section")
pprCtO TupleOrigin           = ptext (sLit "a tuple")
pprCtO NegateOrigin          = ptext (sLit "a use of syntactic negation")
pprCtO ScOrigin              = ptext (sLit "the superclasses of an instance declaration")
pprCtO DerivOrigin           = ptext (sLit "the 'deriving' clause of a data type declaration")
pprCtO StandAloneDerivOrigin = ptext (sLit "a 'deriving' declaration")
pprCtO DefaultOrigin         = ptext (sLit "a 'default' declaration")
pprCtO DoOrigin              = ptext (sLit "a do statement")
pprCtO MCompOrigin           = ptext (sLit "a statement in a monad comprehension")
pprCtO ProcOrigin            = ptext (sLit "a proc expression")
pprCtO (TypeEqOrigin t1 t2)  = ptext (sLit "a type equality") <+> sep [ppr t1, char '~', ppr t2]
pprCtO AnnOrigin             = ptext (sLit "an annotation")
pprCtO HoleOrigin            = ptext (sLit "a use of") <+> quotes (ptext $ sLit "_")
pprCtO ListOrigin            = ptext (sLit "an overloaded list")
pprCtO StaticOrigin          = ptext (sLit "a static form")
pprCtO _                     = panic "pprCtOrigin"

{-
Constraint Solver Plugins
-------------------------
-}

type TcPluginSolver = [Ct]    -- given
                   -> [Ct]    -- derived
                   -> [Ct]    -- wanted
                   -> TcPluginM TcPluginResult

newtype TcPluginM a = TcPluginM (TcM a)

instance Functor     TcPluginM where
  fmap = liftM

instance Applicative TcPluginM where
  pure  = return
  (<*>) = ap

instance Monad TcPluginM where
  return x = TcPluginM (return x)
  fail x   = TcPluginM (fail x)
  TcPluginM m >>= k =
    TcPluginM (do a <- m
                  let TcPluginM m1 = k a
                  m1)

runTcPluginM :: TcPluginM a -> TcM a
runTcPluginM (TcPluginM m) = m

-- | This function provides an escape for direct access to
-- the 'TcM` monad.  It should not be used lightly, and
-- the provided 'TcPluginM' API should be favoured instead.
unsafeTcPluginTcM :: TcM a -> TcPluginM a
unsafeTcPluginTcM = TcPluginM

data TcPlugin = forall s. TcPlugin
  { tcPluginInit  :: TcPluginM s
    -- ^ Initialize plugin, when entering type-checker.

  , tcPluginSolve :: s -> TcPluginSolver
    -- ^ Solve some constraints.
    -- TODO: WRITE MORE DETAILS ON HOW THIS WORKS.

  , tcPluginStop  :: s -> TcPluginM ()
   -- ^ Clean up after the plugin, when exiting the type-checker.
  }

data TcPluginResult
  = TcPluginContradiction [Ct]
    -- ^ The plugin found a contradiction.
    -- The returned constraints are removed from the inert set,
    -- and recorded as insoluable.

  | TcPluginOk [(EvTerm,Ct)] [Ct]
    -- ^ The first field is for constraints that were solved.
    -- These are removed from the inert set,
    -- and the evidence for them is recorded.
    -- The second field contains new work, that should be processed by
    -- the constraint solver.<|MERGE_RESOLUTION|>--- conflicted
+++ resolved
@@ -27,13 +27,8 @@
         TcGblEnv(..), TcLclEnv(..),
         IfGblEnv(..), IfLclEnv(..),
 
-<<<<<<< HEAD
-        -- Ranamer types
+        -- Renamer types
         ErrCtxt, RecFieldEnv,
-=======
-        -- Renamer types
-        ErrCtxt, RecFieldEnv(..),
->>>>>>> 6da18b88
         ImportAvails(..), emptyImportAvails, plusImportAvails,
         WhereFrom(..), mkModDeps,
 
