--- conflicted
+++ resolved
@@ -39,13 +39,7 @@
 import TcSMonad
 import Bag
 
-<<<<<<< HEAD
-import Control.Monad ( foldM )
-import Data.Maybe ( catMaybes )
 import Data.List( partition, foldl' )
-=======
-import Data.List( partition )
->>>>>>> 8e66365b
 
 import VarEnv
 
@@ -125,27 +119,15 @@
   | null givens  -- Shortcut for common case
   = return ()
   | otherwise
-<<<<<<< HEAD
-  = solveFlats given_bag
-  where
-    given_bag = listToBag [ mkNonCanonical $ CtGiven { ctev_evtm = EvId ev_id
-                                                     , ctev_pred = evVarPred ev_id
-                                                     , ctev_loc = loc }
-                          | ev_id <- givens ]
-=======
   = solveFlats (listToBag (map mk_given_ct givens))
   where
     mk_given_ct ev_id = mkNonCanonical (CtGiven { ctev_evtm = EvId ev_id
                                                 , ctev_pred = evVarPred ev_id
                                                 , ctev_loc  = loc })
->>>>>>> 8e66365b
 
 solveFlatWanteds :: Cts -> TcS WantedConstraints
 solveFlatWanteds wanteds
   = do { solveFlats wanteds
-<<<<<<< HEAD
-       ; getInertUnsolved }
-=======
        ; (implics, tv_eqs, fun_eqs, insols, others) <- getUnsolvedInerts
        ; unflattened_eqs <- unflatten tv_eqs fun_eqs
             -- See Note [Unflatten after solving the flat wanteds]
@@ -155,7 +137,6 @@
        ; return (WC { wc_flat  = zonked
                     , wc_insol = insols
                     , wc_impl  = implics }) }
->>>>>>> 8e66365b
 
 -- The main solver loop implements Note [Basic Simplifier Plan]
 ---------------------------------------------------------------
@@ -168,11 +149,7 @@
   = {-# SCC "solveFlats" #-}
     do { dyn_flags <- getDynFlags
        ; updWorkListTcS (\wl -> foldrBag extendWorkListCt wl cts)
-<<<<<<< HEAD
        ; solve_loop False (maxSubGoalDepth dyn_flags) }
-=======
-       ; solve_loop (maxSubGoalDepth dyn_flags) }
->>>>>>> 8e66365b
   where
     solve_loop inertsModified max_depth
       = {-# SCC "solve_loop" #-}
@@ -293,22 +270,14 @@
            Stop ev s       -> do { traceFireTcS ev s
                                  ; traceTcS "End solver pipeline (discharged) }"
                                        (ptext (sLit "inerts =") <+> ppr final_is)
-<<<<<<< HEAD
                                  ; return False }
-=======
-                                 ; return () }
->>>>>>> 8e66365b
            ContinueWith ct -> do { traceFireTcS (ctEvidence ct) (ptext (sLit "Kept as inert"))
                                  ; traceTcS "End solver pipeline (not discharged) }" $
                                        vcat [ ptext (sLit "final_item =") <+> ppr ct
                                             , pprTvBndrs (varSetElems $ tyVarsOfCt ct)
                                             , ptext (sLit "inerts     =") <+> ppr final_is]
-<<<<<<< HEAD
                                  ; insertInertItemTcS ct
                                  ; return True }
-=======
-                                 ; insertInertItemTcS ct }
->>>>>>> 8e66365b
        }
   where run_pipeline :: [(String,SimplifierStage)] -> StopOrContinue Ct 
                      -> TcS (StopOrContinue Ct)
@@ -489,12 +458,7 @@
 \begin{code}
 interactDict :: InertCans -> Ct -> TcS (StopOrContinue Ct)
 interactDict inerts workItem@(CDictCan { cc_ev = ev_w, cc_class = cls, cc_tyargs = tys })
-<<<<<<< HEAD
-  | Just ct_i <- findDict (inert_dicts inerts) cls tys
-  , let ctev_i = ctEvidence ct_i
-=======
   | Just ctev_i <- lookupInertDict inerts (ctEvLoc ev_w) cls tys
->>>>>>> 8e66365b
   = do { (inert_effect, stop_now) <- solveOneFromTheOther ctev_i ev_w
        ; case inert_effect of
            IRKeep    -> return ()
@@ -914,24 +878,6 @@
                   -> TcTyVar      -- The new equality is tv ~ ty
                   -> TcS Int
 kickOutRewritable new_ev new_tv
-<<<<<<< HEAD
-  = do { ics <- getInertCans
-       ; if isWanted new_ev && 
-            new_tv `elemVarEnv` inert_eqs ics  
-         then          -- Fast path: there is at least one equality
-            return 0   --  for tv, so kick-out will do nothing
-          
-         else
-    do { let (kicked_out, ics') = kick_out new_ev new_tv ics
-       ; setInertCans ics'
-       ; updWorkListTcS (appendWorkList kicked_out)
-
-       ; unless (isEmptyWorkList kicked_out) $ 
-         csTraceTcS $ 
-         hang (ptext (sLit "Kick out, tv =") <+> ppr new_tv)
-            2 (ppr kicked_out)
-       ; return (workListSize kicked_out) } }
-=======
   | not (new_ev `eqCanRewrite` new_ev)
   = return 0  -- If new_ev can't rewrite itself, it can't rewrite
               -- anything else, so no need to kick out anything
@@ -948,7 +894,6 @@
          hang (ptext (sLit "Kick out, tv =") <+> ppr new_tv)
             2 (ppr kicked_out)
        ; return (workListSize kicked_out) }
->>>>>>> 8e66365b
 
 kick_out :: CtEvidence -> TcTyVar -> InertCans -> (WorkList, InertCans)
 kick_out new_ev new_tv (IC { inert_eqs = tv_eqs
@@ -982,20 +927,12 @@
       -- Kick out even insolubles; see Note [Kick out insolubles]
 
     kick_out_ct :: Ct -> Bool
-<<<<<<< HEAD
-    kick_out_ct ct =  eqCanRewrite new_tv new_ev (ctEvidence ct)
-=======
     kick_out_ct ct =  eqCanRewrite new_ev (ctEvidence ct)
->>>>>>> 8e66365b
                    && new_tv `elemVarSet` tyVarsOfCt ct
          -- See Note [Kicking out inert constraints]
 
     kick_out_irred :: Ct -> Bool
-<<<<<<< HEAD
-    kick_out_irred ct =  eqCanRewrite new_tv new_ev (ctEvidence ct)
-=======
     kick_out_irred ct =  eqCanRewrite new_ev (ctEvidence ct)
->>>>>>> 8e66365b
                       && new_tv `elemVarSet` closeOverKinds (tyVarsOfCt ct)
           -- See Note [Kicking out Irreds]
 
@@ -1006,25 +943,7 @@
                                []      -> acc_in
                                (eq1:_) -> extendVarEnv acc_in (cc_tyvar eq1) eqs_in)
       where
-<<<<<<< HEAD
-        (eqs_out, eqs_in) = partition kick_out_eq eqs
-
-
-    kick_out_eq :: Ct -> Bool
-    kick_out_eq (CTyEqCan { cc_tyvar = tv, cc_rhs = rhs, cc_ev = ev })
-      =  (eqCanRewrite new_tv new_ev ev)  -- See Note [Delicate equality kick-out]
-      && (new_tv == tv ||                    
-          new_tv `elemVarSet` kind_vars ||       -- (1)
-          (not (eqCanRewrite tv ev new_ev) &&    -- (2)
-           new_tv `elemVarSet` (extendVarSet (tyVarsOfType rhs) tv)))
-      where
-        kind_vars = tyVarsOfType (tyVarKind tv) `unionVarSet`
-                    tyVarsOfType (typeKind rhs)
-
-    kick_out_eq other_ct = pprPanic "kick_out_eq" (ppr other_ct)
-=======
         (eqs_out, eqs_in) = partition kick_out_ct eqs
->>>>>>> 8e66365b
 \end{code}
 
 Note [Kicking out inert constraints]
@@ -1080,11 +999,6 @@
       Inert:     [W] a ~ foo
     A particular case is when flatten-skolems get their value we must propagate
 
-(0) If the new tyvar is the same as the old one
-      Work item: [G] a ~ blah
-      Inert:     [W} a ~ foo
-    A particular case is when flatten-skolems get their value we must propagate
-
 (1) If the new tyvar appears in the kind vars of the LHS or RHS of
     the inert.  Example:
     Work item: [G] k ~ *
@@ -1094,11 +1008,6 @@
     and can subsequently unify.
 
 (2) If the new tyvar appears in the RHS of the inert
-<<<<<<< HEAD
-    AND the work item is strong enough to rewrite the inert
-
-=======
->>>>>>> 8e66365b
     AND not (the inert can rewrite the work item)   <---------------------------------
 
           Work item:  [G] a ~ b
@@ -1115,11 +1024,7 @@
          Inert:     [W] b ~ [a]
     No need to kick out the inert, beause the inert substitution is not
     necessarily idemopotent.  See Note [Non-idempotent inert substitution]
-<<<<<<< HEAD
-    in TcCanonical.
-=======
     in TcFlatten.
->>>>>>> 8e66365b
 
           Work item:  [G] a ~ Int
           Inert:      [G] b ~ [a]
@@ -1549,12 +1454,7 @@
   | not (isWanted fl)   -- Never use instances for Given or Derived constraints
   = try_fundeps_and_return
 
-<<<<<<< HEAD
-  | Just ev <- lookupSolvedDict inerts cls xis   -- Cached
-  , ctEvCheckDepth (ctLocDepth loc) ev
-=======
   | Just ev <- lookupSolvedDict inerts loc cls xis   -- Cached
->>>>>>> 8e66365b
   = do { setEvBind dict_id (ctEvTerm ev);
        ; stopWith fl "Dict/Top (cached)" }
 
