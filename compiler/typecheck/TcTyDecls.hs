--- conflicted
+++ resolved
@@ -806,22 +806,12 @@
 *                                                                      *
 ********************************************************************* -}
 
-<<<<<<< HEAD
-tcAddImplicits :: [TyThing] -> TcM TcGblEnv
--- Given a [TyThing], add to the TcGblEnv
---   * the implicitTyThings of the TyThings
---   * bindings for record selectors
---   * bindings for type representations for the TyThings
-tcAddImplicits tyclss
-  = discardWarnings $
-    tcExtendGlobalEnvImplicit implicit_things  $
-    tcExtendGlobalValEnv def_meth_ids          $
-    do { gbl_env <- mkTypeableBinds tycons
-       ; gbl_env <- setGblEnv gbl_env $
-                    tcRecSelBinds (mkRecSelBinds tycons)
-       ; return gbl_env }
-=======
 tcAddImplicits :: [TyCon] -> TcM TcGblEnv
+-- Given a [TyCon], add to the TcGblEnv
+--   * extend the TypeEnv with their implicitTyThings
+--   * extend the TypeEnv with any default method Ids
+--   * add bindings for record selectors
+--   * add bindings for type representations for the TyThings
 tcAddImplicits tycons
   = discardWarnings $
     tcExtendGlobalEnvImplicit implicit_things  $
@@ -829,11 +819,10 @@
     do { traceTc "tcAddImplicits" $ vcat
             [ text "tycons" <+> ppr tycons
             , text "implicits" <+> ppr implicit_things ]
-       ; (typeable_ids, typeable_binds) <- mkTypeableBinds tycons
-       ; gbl_env <- tcExtendGlobalValEnv typeable_ids
-                    $ tcRecSelBinds $ mkRecSelBinds tycons
-       ; return (gbl_env `addTypecheckedBinds` typeable_binds) }
->>>>>>> d2a2d5eb
+       ; gbl_env <- mkTypeableBinds tycons
+       ; gbl_env <- setGblEnv gbl_env $
+                    tcRecSelBinds (mkRecSelBinds tycons)
+       ; return gbl_env }
  where
    implicit_things = concatMap implicitTyConThings tycons
    def_meth_ids    = mkDefaultMethodIds tycons
@@ -856,16 +845,6 @@
          cls_tvs = classTyVars cls
          pred    = mkClassPred cls (mkTyVarTys cls_tvs)
 
-<<<<<<< HEAD
-mkDefaultMethodIds :: [TyThing] -> [Id]
--- See Note [Default method Ids and Template Haskell]
-mkDefaultMethodIds things
-  = [ mkExportedLocalId VanillaId dm_name (idType sel_id)
-    | ATyCon tc <- things
-    , Just cls <- [tyConClass_maybe tc]
-    , (sel_id, DefMeth dm_name) <- classOpItems cls ]
-
-=======
 {-
 ************************************************************************
 *                                                                      *
@@ -874,9 +853,6 @@
 ************************************************************************
 -}
 
-{-
--}
->>>>>>> d2a2d5eb
 {-
 Note [Default method Ids and Template Haskell]
 ~~~~~~~~~~~~~~~~~~~~~~~~~~~~~~~~~~~~~~~~~~~~~~
