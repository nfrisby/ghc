--- conflicted
+++ resolved
@@ -29,11 +29,8 @@
 import Var
 import Name
 import NameSet
-<<<<<<< HEAD
+import NameEnv
 import RdrName
-=======
-import NameEnv
->>>>>>> 6e618d77
 import TcEnv
 import TcMType
 import TcValidity( arityErr )
