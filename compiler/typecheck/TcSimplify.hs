{-# LANGUAGE CPP #-}

module TcSimplify(
       simplifyInfer,
       pickQuantifiablePreds, growThetaTyVars,
       simplifyAmbiguityCheck,
       simplifyDefault,
       simplifyTop, simplifyInteractive,
       solveWantedsTcM,

       -- For Rules we need these two
       solveWanteds, runTcS
  ) where

#include "HsVersions.h"

import Bag
import Class         ( classKey )
import Class         ( Class )
import DynFlags      ( ExtensionFlag( Opt_AllowAmbiguousTypes )
                     , WarningFlag ( Opt_WarnMonomorphism )
                     , DynFlags( solverIterations ) )
import Inst
import Id            ( idType )
import Kind          ( isKind, isSubKind, defaultKind_maybe )
import ListSetOps
import Maybes        ( isNothing )
import Name
import Outputable
import PrelInfo
import PrelNames
import TcErrors
import TcEvidence
import TcInteract
import TcMType   as TcM
import TcRnMonad as TcRn
import TcSMonad  as TcS
import TcType
import TrieMap       () -- DV: for now
import TyCon         ( isTypeFamilyTyCon )
import Type          ( classifyPredType, isIPClass, PredTree(..)
                     , getClassPredTys_maybe, EqRel(..) )
import Unify         ( tcMatchTy )
import Util
import Var
import VarSet
import BasicTypes    ( IntWithInf, intGtLimit )
import ErrUtils      ( emptyMessages )
import FastString

import Control.Monad ( unless )
import Data.List     ( partition )

{-
*********************************************************************************
*                                                                               *
*                           External interface                                  *
*                                                                               *
*********************************************************************************
-}

simplifyTop :: WantedConstraints -> TcM (Bag EvBind)
-- Simplify top-level constraints
-- Usually these will be implications,
-- but when there is nothing to quantify we don't wrap
-- in a degenerate implication, so we do that here instead
simplifyTop wanteds
  = do { traceTc "simplifyTop {" $ text "wanted = " <+> ppr wanteds
       ; ((final_wc, unsafe_ol), binds1) <- runTcS $ simpl_top wanteds
       ; traceTc "End simplifyTop }" empty

       ; traceTc "reportUnsolved {" empty
       ; binds2 <- reportUnsolved final_wc
       ; traceTc "reportUnsolved }" empty

       ; traceTc "reportUnsolved (unsafe overlapping) {" empty
       ; unless (isEmptyCts unsafe_ol) $ do {
           -- grab current error messages and clear, warnAllUnsolved will
           -- update error messages which we'll grab and then restore saved
           -- messages.
           ; errs_var  <- getErrsVar
           ; saved_msg <- TcRn.readTcRef errs_var
           ; TcRn.writeTcRef errs_var emptyMessages

           ; warnAllUnsolved $ WC { wc_simple = unsafe_ol
                                  , wc_insol = emptyCts
                                  , wc_impl = emptyBag }

           ; whyUnsafe <- fst <$> TcRn.readTcRef errs_var
           ; TcRn.writeTcRef errs_var saved_msg
           ; recordUnsafeInfer whyUnsafe
           }
       ; traceTc "reportUnsolved (unsafe overlapping) }" empty

       ; return (binds1 `unionBags` binds2) }

type SafeOverlapFailures = Cts
-- ^ See Note [Safe Haskell Overlapping Instances Implementation]

type FinalConstraints = (WantedConstraints, SafeOverlapFailures)

simpl_top :: WantedConstraints -> TcS FinalConstraints
    -- See Note [Top-level Defaulting Plan]
simpl_top wanteds
  = do { wc_first_go <- nestTcS (solveWantedsAndDrop wanteds)
                            -- This is where the main work happens
       ; wc_final <- try_tyvar_defaulting wc_first_go
       ; unsafe_ol <- getSafeOverlapFailures
       ; return (wc_final, unsafe_ol) }
  where
    try_tyvar_defaulting :: WantedConstraints -> TcS WantedConstraints
    try_tyvar_defaulting wc
      | isEmptyWC wc
      = return wc
      | otherwise
      = do { free_tvs <- TcS.zonkTyVarsAndFV (tyVarsOfWC wc)
           ; let meta_tvs = varSetElems (filterVarSet isMetaTyVar free_tvs)
                   -- zonkTyVarsAndFV: the wc_first_go is not yet zonked
                   -- filter isMetaTyVar: we might have runtime-skolems in GHCi,
                   -- and we definitely don't want to try to assign to those!

           ; meta_tvs' <- mapM defaultTyVar meta_tvs   -- Has unification side effects
           ; if meta_tvs' == meta_tvs   -- No defaulting took place;
                                        -- (defaulting returns fresh vars)
             then try_class_defaulting wc
             else do { wc_residual <- nestTcS (solveWantedsAndDrop wc)
                            -- See Note [Must simplify after defaulting]
                     ; try_class_defaulting wc_residual } }

    try_class_defaulting :: WantedConstraints -> TcS WantedConstraints
    try_class_defaulting wc
      | isEmptyWC wc
      = return wc
      | otherwise  -- See Note [When to do type-class defaulting]
      = do { something_happened <- applyDefaultingRules wc
                                   -- See Note [Top-level Defaulting Plan]
           ; if something_happened
             then do { wc_residual <- nestTcS (solveWantedsAndDrop wc)
                     ; try_class_defaulting wc_residual }
             else return wc }

{-
Note [When to do type-class defaulting]
~~~~~~~~~~~~~~~~~~~~~~~~~~~~~~~~~~~~~~~
In GHC 7.6 and 7.8.2, we did type-class defaulting only if insolubleWC
was false, on the grounds that defaulting can't help solve insoluble
constraints.  But if we *don't* do defaulting we may report a whole
lot of errors that would be solved by defaulting; these errors are
quite spurious because fixing the single insoluble error means that
defaulting happens again, which makes all the other errors go away.
This is jolly confusing: Trac #9033.

So it seems better to always do type-class defaulting.

However, always doing defaulting does mean that we'll do it in
situations like this (Trac #5934):
   run :: (forall s. GenST s) -> Int
   run = fromInteger 0
We don't unify the return type of fromInteger with the given function
type, because the latter involves foralls.  So we're left with
    (Num alpha, alpha ~ (forall s. GenST s) -> Int)
Now we do defaulting, get alpha := Integer, and report that we can't
match Integer with (forall s. GenST s) -> Int.  That's not totally
stupid, but perhaps a little strange.

Another potential alternative would be to suppress *all* non-insoluble
errors if there are *any* insoluble errors, anywhere, but that seems
too drastic.

Note [Must simplify after defaulting]
~~~~~~~~~~~~~~~~~~~~~~~~~~~~~~~~~~~~~
We may have a deeply buried constraint
    (t:*) ~ (a:Open)
which we couldn't solve because of the kind incompatibility, and 'a' is free.
Then when we default 'a' we can solve the constraint.  And we want to do
that before starting in on type classes.  We MUST do it before reporting
errors, because it isn't an error!  Trac #7967 was due to this.

Note [Top-level Defaulting Plan]
~~~~~~~~~~~~~~~~~~~~~~~~~~~~~~~~
We have considered two design choices for where/when to apply defaulting.
   (i) Do it in SimplCheck mode only /whenever/ you try to solve some
       simple constraints, maybe deep inside the context of implications.
       This used to be the case in GHC 7.4.1.
   (ii) Do it in a tight loop at simplifyTop, once all other constraints have
        finished. This is the current story.

Option (i) had many disadvantages:
   a) Firstly, it was deep inside the actual solver.
   b) Secondly, it was dependent on the context (Infer a type signature,
      or Check a type signature, or Interactive) since we did not want
      to always start defaulting when inferring (though there is an exception to
      this, see Note [Default while Inferring]).
   c) It plainly did not work. Consider typecheck/should_compile/DfltProb2.hs:
          f :: Int -> Bool
          f x = const True (\y -> let w :: a -> a
                                      w a = const a (y+1)
                                  in w y)
      We will get an implication constraint (for beta the type of y):
               [untch=beta] forall a. 0 => Num beta
      which we really cannot default /while solving/ the implication, since beta is
      untouchable.

Instead our new defaulting story is to pull defaulting out of the solver loop and
go with option (i), implemented at SimplifyTop. Namely:
     - First, have a go at solving the residual constraint of the whole
       program
     - Try to approximate it with a simple constraint
     - Figure out derived defaulting equations for that simple constraint
     - Go round the loop again if you did manage to get some equations

Now, that has to do with class defaulting. However there exists type variable /kind/
defaulting. Again this is done at the top-level and the plan is:
     - At the top-level, once you had a go at solving the constraint, do
       figure out /all/ the touchable unification variables of the wanted constraints.
     - Apply defaulting to their kinds

More details in Note [DefaultTyVar].

Note [Safe Haskell Overlapping Instances]
~~~~~~~~~~~~~~~~~~~~~~~~~~~~~~~~~~~~~~~~~
In Safe Haskell, we apply an extra restriction to overlapping instances. The
motive is to prevent untrusted code provided by a third-party, changing the
behavior of trusted code through type-classes. This is due to the global and
implicit nature of type-classes that can hide the source of the dictionary.

Another way to state this is: if a module M compiles without importing another
module N, changing M to import N shouldn't change the behavior of M.

Overlapping instances with type-classes can violate this principle. However,
overlapping instances aren't always unsafe. They are just unsafe when the most
selected dictionary comes from untrusted code (code compiled with -XSafe) and
overlaps instances provided by other modules.

In particular, in Safe Haskell at a call site with overlapping instances, we
apply the following rule to determine if it is a 'unsafe' overlap:

 1) Most specific instance, I1, defined in an `-XSafe` compiled module.
 2) I1 is an orphan instance or a MPTC.
 3) At least one overlapped instance, Ix, is both:
    A) from a different module than I1
    B) Ix is not marked `OVERLAPPABLE`

This is a slightly involved heuristic, but captures the situation of an
imported module N changing the behavior of existing code. For example, if
condition (2) isn't violated, then the module author M must depend either on a
type-class or type defined in N.

Secondly, when should these heuristics be enforced? We enforced them when the
type-class method call site is in a module marked `-XSafe` or `-XTrustworthy`.
This allows `-XUnsafe` modules to operate without restriction, and for Safe
Haskell inferrence to infer modules with unsafe overlaps as unsafe.

One alternative design would be to also consider if an instance was imported as
a `safe` import or not and only apply the restriction to instances imported
safely. However, since instances are global and can be imported through more
than one path, this alternative doesn't work.

Note [Safe Haskell Overlapping Instances Implementation]
~~~~~~~~~~~~~~~~~~~~~~~~~~~~~~~~~~~~~~~~~~~~~~~~~~~~~~~~

How is this implemented? It's complicated! So we'll step through it all:

 1) `InstEnv.lookupInstEnv` -- Performs instance resolution, so this is where
 we check if a particular type-class method call is safe or unsafe. We do this
 through the return type, `ClsInstLookupResult`, where the last parameter is a
 list of instances that are unsafe to overlap. When the method call is safe,
 the list is null.

 2) `TcInteract.matchClassInst` -- This module drives the instance resolution
 / dictionary generation. The return type is `LookupInstResult`, which either
 says no instance matched, or one found, and if it was a safe or unsafe
 overlap.

 3) `TcInteract.doTopReactDict` -- Takes a dictionary / class constraint and
 tries to resolve it by calling (in part) `matchClassInst`. The resolving
 mechanism has a work list (of constraints) that it process one at a time. If
 the constraint can't be resolved, it's added to an inert set. When compiling
 an `-XSafe` or `-XTrustworthy` module, we follow this approach as we know
 compilation should fail. These are handled as normal constraint resolution
 failures from here-on (see step 6).

 Otherwise, we may be inferring safety (or using `-fwarn-unsafe`), and
 compilation should succeed, but print warnings and/or mark the compiled module
 as `-XUnsafe`. In this case, we call `insertSafeOverlapFailureTcS` which adds
 the unsafe (but resolved!) constraint to the `inert_safehask` field of
 `InertCans`.

 4) `TcSimplify.simpl_top` -- Top-level function for driving the simplifier for
 constraint resolution. Once finished, we call `getSafeOverlapFailures` to
 retrieve the list of overlapping instances that were successfully resolved,
 but unsafe. Remember, this is only applicable for generating warnings
 (`-fwarn-unsafe`) or inferring a module unsafe. `-XSafe` and `-XTrustworthy`
 cause compilation failure by not resolving the unsafe constraint at all.
 `simpl_top` returns a list of unresolved constraints (all types), and resolved
 (but unsafe) resolved dictionary constraints.

 5) `TcSimplify.simplifyTop` -- Is the caller of `simpl_top`. For unresolved
 constraints, it calls `TcErrors.reportUnsolved`, while for unsafe overlapping
 instance constraints, it calls `TcErrors.warnAllUnsolved`. Both functions
 convert constraints into a warning message for the user.

 6) `TcErrors.*Unsolved` -- Generates error messages for constraints by
 actually calling `InstEnv.lookupInstEnv` again! Yes, confusing, but all we
 know is the constraint that is unresolved or unsafe. For dictionary, all we
 know is that we need a dictionary of type C, but not what instances are
 available and how they overlap. So we once again call `lookupInstEnv` to
 figure that out so we can generate a helpful error message.

 7) `TcSimplify.simplifyTop` -- In the case of `warnAllUnsolved` for resolved,
 but unsafe dictionary constraints, we collect the generated warning message
 (pop it) and call `TcRnMonad.recordUnsafeInfer` to mark the module we are
 compiling as unsafe, passing the warning message along as the reason.

 8) `TcRnMonad.recordUnsafeInfer` -- Save the unsafe result and reason in an
 IORef called `tcg_safeInfer`.

 9) `HscMain.tcRnModule'` -- Reads `tcg_safeInfer` after type-checking, calling
 `HscMain.markUnsafeInfer` (passing the reason along) when safe-inferrence
 failed.
-}

------------------
simplifyAmbiguityCheck :: Type -> WantedConstraints -> TcM ()
simplifyAmbiguityCheck ty wanteds
  = do { traceTc "simplifyAmbiguityCheck {" (text "type = " <+> ppr ty $$ text "wanted = " <+> ppr wanteds)
       ; ((final_wc, _), _binds) <- runTcS $ simpl_top wanteds
       ; traceTc "End simplifyAmbiguityCheck }" empty

       -- Normally report all errors; but with -XAllowAmbiguousTypes
       -- report only insoluble ones, since they represent genuinely
       -- inaccessible code
       ; allow_ambiguous <- xoptM Opt_AllowAmbiguousTypes
       ; traceTc "reportUnsolved(ambig) {" empty
       ; tc_lvl <- TcRn.getTcLevel
       ; unless (allow_ambiguous && not (insolubleWC tc_lvl final_wc))
                (discardResult (reportUnsolved final_wc))
       ; traceTc "reportUnsolved(ambig) }" empty

       ; return () }

------------------
simplifyInteractive :: WantedConstraints -> TcM (Bag EvBind)
simplifyInteractive wanteds
  = traceTc "simplifyInteractive" empty >>
    simplifyTop wanteds

------------------
simplifyDefault :: ThetaType    -- Wanted; has no type variables in it
                -> TcM ()       -- Succeeds if the constraint is soluble
simplifyDefault theta
  = do { traceTc "simplifyInteractive" empty
       ; wanted <- newWanteds DefaultOrigin theta
       ; unsolved <- solveWantedsTcM wanted

       ; traceTc "reportUnsolved {" empty
       -- See Note [Deferring coercion errors to runtime]
       ; reportAllUnsolved unsolved
       ; traceTc "reportUnsolved }" empty

       ; return () }

{-
*********************************************************************************
*                                                                                 *
*                            Inference
*                                                                                 *
***********************************************************************************

Note [Inferring the type of a let-bound variable]
~~~~~~~~~~~~~~~~~~~~~~~~~~~~~~~~~~~~~~~~~~~~~~~~~
Consider
   f x = rhs

To infer f's type we do the following:
 * Gather the constraints for the RHS with ambient level *one more than*
   the current one.  This is done by the call
        pushLevelAndCaptureConstraints (tcMonoBinds...)
   in TcBinds.tcPolyInfer

 * Call simplifyInfer to simplify the constraints and decide what to
   quantify over. We pass in the level used for the RHS constraints,
   here called rhs_tclvl.

This ensures that the implication constraint we generate, if any,
has a strictly-increased level compared to the ambient level outside
the let binding.
-}

simplifyInfer :: TcLevel               -- Used when generating the constraints
              -> Bool                  -- Apply monomorphism restriction
              -> [TcIdSigInfo]         -- Any signatures (possibly partial)
              -> [(Name, TcTauType)]   -- Variables to be generalised,
                                       -- and their tau-types
              -> WantedConstraints
              -> TcM ([TcTyVar],    -- Quantify over these type variables
                      [EvVar],      -- ... and these constraints (fully zonked)
                      TcEvBinds)    -- ... binding these evidence variables
simplifyInfer rhs_tclvl apply_mr sigs name_taus wanteds
  | isEmptyWC wanteds
  = do { gbl_tvs <- tcGetGlobalTyVars
       ; qtkvs <- quantify_tvs sigs gbl_tvs (tyVarsOfTypes (map snd name_taus))
       ; traceTc "simplifyInfer: empty WC" (ppr name_taus $$ ppr qtkvs)
       ; return (qtkvs, [], emptyTcEvBinds) }

  | otherwise
  = do { traceTc "simplifyInfer {"  $ vcat
             [ ptext (sLit "sigs =") <+> ppr sigs
             , ptext (sLit "binds =") <+> ppr name_taus
             , ptext (sLit "rhs_tclvl =") <+> ppr rhs_tclvl
             , ptext (sLit "apply_mr =") <+> ppr apply_mr
             , ptext (sLit "(unzonked) wanted =") <+> ppr wanteds
             ]

              -- Historical note: Before step 2 we used to have a
              -- HORRIBLE HACK described in Note [Avoid unnecessary
              -- constraint simplification] but, as described in Trac
              -- #4361, we have taken in out now.  That's why we start
              -- with step 2!

              -- Step 2) First try full-blown solving

              -- NB: we must gather up all the bindings from doing
              -- this solving; hence (runTcSWithEvBinds ev_binds_var).
              -- And note that since there are nested implications,
              -- calling solveWanteds will side-effect their evidence
              -- bindings, so we can't just revert to the input
              -- constraint.

       ; ev_binds_var <- TcM.newTcEvBinds
       ; wanted_transformed_incl_derivs <- setTcLevel rhs_tclvl $
                                           runTcSWithEvBinds ev_binds_var (solveWanteds wanteds)
       ; wanted_transformed_incl_derivs <- TcM.zonkWC wanted_transformed_incl_derivs

              -- Step 4) Candidates for quantification are an approximation of wanted_transformed
              -- NB: Already the fixpoint of any unifications that may have happened
              -- NB: We do not do any defaulting when inferring a type, this can lead
              -- to less polymorphic types, see Note [Default while Inferring]

       ; tc_lcl_env <- TcRn.getLclEnv
       ; null_ev_binds_var <- TcM.newTcEvBinds
       ; let wanted_transformed = dropDerivedWC wanted_transformed_incl_derivs
       ; quant_pred_candidates   -- Fully zonked
           <- if insolubleWC rhs_tclvl wanted_transformed_incl_derivs
              then return []   -- See Note [Quantification with errors]
                               -- NB: must include derived errors in this test,
                               --     hence "incl_derivs"

              else do { let quant_cand = approximateWC wanted_transformed
                            meta_tvs   = filter isMetaTyVar (varSetElems (tyVarsOfCts quant_cand))
                      ; gbl_tvs <- tcGetGlobalTyVars
                            -- Miminise quant_cand.  We are not interested in any evidence
                            -- produced, because we are going to simplify wanted_transformed
                            -- again later. All we want here are the predicates over which to
                            -- quantify.
                            --
                            -- If any meta-tyvar unifications take place (unlikely), we'll
                            -- pick that up later.

                      ; WC { wc_simple = simples }
                           <- setTcLevel rhs_tclvl                $
                              runTcSWithEvBinds null_ev_binds_var $
                              do { mapM_ (promoteAndDefaultTyVar rhs_tclvl gbl_tvs) meta_tvs
                                     -- See Note [Promote _and_ default when inferring]
                                 ; solveSimpleWanteds quant_cand }

                      ; return [ ctEvPred ev | ct <- bagToList simples
                                             , let ev = ctEvidence ct
                                             , isWanted ev ] }

       -- NB: quant_pred_candidates is already fully zonked

         -- Decide what type variables and constraints to quantify
       ; zonked_taus <- mapM (TcM.zonkTcType . snd) name_taus
       ; let zonked_tau_tvs = tyVarsOfTypes zonked_taus
<<<<<<< HEAD
       ; (qtvs, bound_theta, mr_bites)
             <- decideQuantification apply_mr sigs quant_pred_candidates zonked_tau_tvs
=======
       ; (qtvs, bound_theta) <- decideQuantification apply_mr sig_qtvs name_taus
                                                     quant_pred_candidates zonked_tau_tvs
>>>>>>> 43751b24

         -- Emit an implication constraint for the
         -- remaining constraints from the RHS
       ; bound_ev_vars <- mapM TcM.newEvVar bound_theta
       ; let skol_info = InferSkol [ (name, mkSigmaTy [] bound_theta ty)
                                   | (name, ty) <- name_taus ]
                        -- Don't add the quantified variables here, because
                        -- they are also bound in ic_skols and we want them
                        -- to be tidied uniformly

             implic = Implic { ic_tclvl    = rhs_tclvl
                             , ic_skols    = qtvs
                             , ic_no_eqs   = False
                             , ic_given    = bound_ev_vars
                             , ic_wanted   = wanted_transformed
                             , ic_status   = IC_Unsolved
                             , ic_binds    = ev_binds_var
                             , ic_info     = skol_info
                             , ic_env      = tc_lcl_env }
       ; emitImplication implic

         -- Promote any type variables that are free in the inferred type
         -- of the function:
         --    f :: forall qtvs. bound_theta => zonked_tau
         -- These variables now become free in the envt, and hence will show
         -- up whenever 'f' is called.  They may currently at rhs_tclvl, but
         -- they had better be unifiable at the outer_tclvl!
         -- Example:   envt mentions alpha[1]
         --            tau_ty = beta[2] -> beta[2]
         --            consraints = alpha ~ [beta]
         -- we don't quantify over beta (since it is fixed by envt)
         -- so we must promote it!  The inferred type is just
         --   f :: beta -> beta
       ; outer_tclvl    <- TcRn.getTcLevel
       ; zonked_tau_tvs <- TcM.zonkTyVarsAndFV zonked_tau_tvs
              -- decideQuantification turned some meta tyvars into
              -- quantified skolems, so we have to zonk again
       ; let phi_tvs     = tyVarsOfTypes bound_theta `unionVarSet` zonked_tau_tvs
             promote_tvs = varSetElems (closeOverKinds phi_tvs `delVarSetList` qtvs)
       ; runTcSWithEvBinds null_ev_binds_var $  -- runTcS just to get the types right :-(
         mapM_ (promoteTyVar outer_tclvl) promote_tvs

         -- All done!
       ; traceTc "} simplifyInfer/produced residual implication for quantification" $
         vcat [ ptext (sLit "quant_pred_candidates =") <+> ppr quant_pred_candidates
              , ptext (sLit "zonked_taus") <+> ppr zonked_taus
              , ptext (sLit "zonked_tau_tvs=") <+> ppr zonked_tau_tvs
              , ptext (sLit "promote_tvs=") <+> ppr promote_tvs
              , ptext (sLit "bound_theta =") <+> vcat [ ppr v <+> dcolon <+> ppr (idType v)
                                                        | v <- bound_ev_vars]
              , ptext (sLit "qtvs =") <+> ppr qtvs
              , ptext (sLit "implic =") <+> ppr implic ]

       ; return ( qtvs, bound_ev_vars, TcEvBinds ev_binds_var) }

{-
************************************************************************
*                                                                      *
                Quantification
*                                                                      *
************************************************************************

Note [Deciding quantification]
~~~~~~~~~~~~~~~~~~~~~~~~~~~~~~
If the monomorphism restriction does not apply, then we quantify as follows:
  * Take the global tyvars, and "grow" them using the equality constraints
    E.g.  if x:alpha is in the environment, and alpha ~ [beta] (which can
          happen because alpha is untouchable here) then do not quantify over
          beta, because alpha fixes beta, and beta is effectively free in
          the environment too
    These are the mono_tvs

  * Take the free vars of the tau-type (zonked_tau_tvs) and "grow" them
    using all the constraints.  These are tau_tvs_plus

  * Use quantifyTyVars to quantify over (tau_tvs_plus - mono_tvs), being
    careful to close over kinds, and to skolemise the quantified tyvars.
    (This actually unifies each quantifies meta-tyvar with a fresh skolem.)
    Result is qtvs.

  * Filter the constraints using pickQuantifyablePreds and the qtvs.
    We have to zonk the constraints first, so they "see" the freshly
    created skolems.

If the MR does apply, mono_tvs includes all the constrained tyvars,
and the quantified constraints are empty/insoluble
-}

decideQuantification
    :: Bool                       -- Apply monomorphism restriction
<<<<<<< HEAD
    -> [TcIdSigInfo]
=======
    -> [TcTyVar]
    -> [(Name, TcTauType)]        -- Variables to be generalised (just for error msg)
>>>>>>> 43751b24
    -> [PredType] -> TcTyVarSet   -- Constraints and type variables from RHS
    -> TcM ( [TcTyVar]            -- Quantify over these tyvars (skolems)
           , [PredType])          -- and this context (fully zonked)
-- See Note [Deciding quantification]
<<<<<<< HEAD
decideQuantification apply_mr sigs constraints zonked_tau_tvs
=======
decideQuantification apply_mr sig_qtvs name_taus constraints zonked_tau_tvs
>>>>>>> 43751b24
  | apply_mr     -- Apply the Monomorphism restriction
  = do { gbl_tvs <- tcGetGlobalTyVars
       ; let constrained_tvs = tyVarsOfTypes constraints
             mono_tvs = gbl_tvs `unionVarSet` constrained_tvs
             mr_bites = constrained_tvs `intersectsVarSet` zonked_tau_tvs
<<<<<<< HEAD
       ; qtvs <- quantify_tvs sigs mono_tvs zonked_tau_tvs
       ; traceTc "decideQuantification 1" (vcat [ppr constraints, ppr gbl_tvs, ppr mono_tvs, ppr qtvs])
       ; return (qtvs, [], mr_bites) }
=======
       ; qtvs <- quantify_tvs mono_tvs zonked_tau_tvs
       ; traceTc "decideQuantification 1" (vcat [ppr constraints, ppr gbl_tvs, ppr mono_tvs
                                                , ppr qtvs, ppr mr_bites])

       -- Warn about the monomorphism restriction
       ; warn_mono <- woptM Opt_WarnMonomorphism
       ; warnTc (warn_mono && mr_bites) $
         hang (ptext (sLit "The Monomorphism Restriction applies to the binding")
               <> plural bndrs <+> ptext (sLit "for") <+> pp_bndrs)
             2 (ptext (sLit "Consider giving a type signature for")
                <+> if isSingleton bndrs then pp_bndrs else ptext (sLit "these binders"))

       ; return (qtvs, []) }
>>>>>>> 43751b24

  | otherwise
  = do { gbl_tvs <- tcGetGlobalTyVars
       ; let mono_tvs     = growThetaTyVars (filter isEqPred constraints) gbl_tvs
             tau_tvs_plus = growThetaTyVars constraints zonked_tau_tvs
       ; qtvs        <- quantify_tvs sigs mono_tvs tau_tvs_plus
       ; constraints <- zonkTcThetaType constraints
              -- quantifyTyVars turned some meta tyvars into
              -- quantified skolems, so we have to zonk again

       ; theta <- pickQuantifiablePreds (mkVarSet qtvs) constraints
       ; let min_theta = mkMinimalBySCs theta  -- See Note [Minimize by Superclasses]

       ; traceTc "decideQuantification 2" (vcat [ppr constraints, ppr gbl_tvs, ppr mono_tvs
                                                , ppr tau_tvs_plus, ppr qtvs, ppr min_theta])
       ; return (qtvs, min_theta) }

quantify_tvs :: [TcIdSigInfo] -> TcTyVarSet -> TcTyVarSet -> TcM [TcTyVar]
-- See Note [Which type variable to quantify]
quantify_tvs sigs mono_tvs tau_tvs
  = quantifyTyVars (mono_tvs `delVarSetList`    sig_qtvs)
                   (tau_tvs  `extendVarSetList` sig_qtvs `extendVarSetList` sig_wcs)
                   -- NB: quantifyTyVars zonks its arguments
  where
<<<<<<< HEAD
    sig_qtvs = [ skol | sig <- sigs, (_, skol) <- sig_skols sig ]
    sig_wcs  = [ wc   | TISI { sig_bndr = PartialSig { sig_wcs = wcs } } <- sigs
                      , (_, wc) <- wcs ]
=======
    bndrs    = map fst name_taus
    pp_bndrs = pprWithCommas (quotes . ppr) bndrs
    quantify_tvs mono_tvs tau_tvs   -- See Note [Which type variable to quantify]
      | null sig_qtvs = quantifyTyVars mono_tvs tau_tvs
      | otherwise     = quantifyTyVars (mono_tvs `delVarSetList`    sig_qtvs)
                                       (tau_tvs  `extendVarSetList` sig_qtvs)
>>>>>>> 43751b24

------------------
pickQuantifiablePreds :: TyVarSet         -- Quantifying over these
                      -> TcThetaType      -- Proposed constraints to quantify
                      -> TcM TcThetaType  -- A subset that we can actually quantify
-- This function decides whether a particular constraint should be
-- quantified over, given the type variables that are being quantified
pickQuantifiablePreds qtvs theta
  = do { let flex_ctxt = True   -- Quantify over non-tyvar constraints, even without
                                -- -XFlexibleContexts: see Trac #10608, #10351
         -- flex_ctxt <- xoptM Opt_FlexibleContexts
       ; return (filter (pick_me flex_ctxt) theta) }
  where
    pick_me flex_ctxt pred
      = case classifyPredType pred of
          ClassPred cls tys
             | isIPClass cls -> True -- See note [Inheriting implicit parameters]
             | otherwise     -> pick_cls_pred flex_ctxt tys

          EqPred ReprEq ty1 ty2 -> pick_cls_pred flex_ctxt [ty1, ty2]
                -- Representational equality is like a class constraint

          EqPred NomEq ty1 ty2  -> quant_fun ty1 || quant_fun ty2
          IrredPred ty          -> tyVarsOfType ty `intersectsVarSet` qtvs

    pick_cls_pred flex_ctxt tys
      = tyVarsOfTypes tys `intersectsVarSet` qtvs
        && (checkValidClsArgs flex_ctxt tys)
           -- Only quantify over predicates that checkValidType
           -- will pass!  See Trac #10351.

        -- See Note [Quantifying over equality constraints]
    quant_fun ty
      = case tcSplitTyConApp_maybe ty of
          Just (tc, tys) | isTypeFamilyTyCon tc
                         -> tyVarsOfTypes tys `intersectsVarSet` qtvs
          _ -> False

------------------
growThetaTyVars :: ThetaType -> TyVarSet -> TyVarSet
-- See Note [Growing the tau-tvs using constraints]
growThetaTyVars theta tvs
  | null theta = tvs
  | otherwise  = transCloVarSet mk_next seed_tvs
  where
    seed_tvs = tvs `unionVarSet` tyVarsOfTypes ips
    (ips, non_ips) = partition isIPPred theta
                         -- See note [Inheriting implicit parameters]

    mk_next :: VarSet -> VarSet -- Maps current set to newly-grown ones
    mk_next so_far = foldr (grow_one so_far) emptyVarSet non_ips
    grow_one so_far pred tvs
       | pred_tvs `intersectsVarSet` so_far = tvs `unionVarSet` pred_tvs
       | otherwise                          = tvs
       where
         pred_tvs = tyVarsOfType pred

{- Note [Which type variables to quantify]
~~~~~~~~~~~~~~~~~~~~~~~~~~~~~~~~~~~~~~~~~~
When choosing type variables to quantify, the basic plan is to
quantify over all type variables that are
 * free in the tau_tvs, and
 * not forced to be monomorphic (mono_tvs),
   for example by being free in the environment.

However, for a pattern binding, or with wildcards, we might
be doing inference *in the presence of a type signature*.
<<<<<<< HEAD
Mostly, if there is a signature we use CheckGen, not InferGen,
but with pattern bindings or wildcards we might do InferGen
=======
Mostly, if there is a signature, we use CheckGen, not InferGen,
but with pattern bindings or wildcards we might do inference
>>>>>>> 43751b24
and still have a type signature.  For example:
   f :: _ -> a
   f x = ...
or
   g :: (Eq _a) => _b -> _b
or
   p :: a -> a
   (p,q) = e
In all these cases we use plan InferGen, and hence call simplifyInfer.
But those 'a' variables are skolems, and we should be sure to quantify
over them, regardless of the monomorphism restriction etc.  If we
don't, when reporting a type error we panic when we find that a
skolem isn't bound by any enclosing implication.

Moreover we must quantify over all wildcards that are not free in
the environment.  In the case of 'g' for example, silly though it is,
we want to get the inferred type
   g :: forall t. Eq t => Int -> Int
and then report ambiguity, rather than *not* quantifying over 't'
and getting some much more mysterious error later.  A similar case
is
  h :: F _a -> Int

That's why we pass sigs to simplifyInfer, and make sure (in
quantify_tvs) that we do quantify over them.  Trac #10615 is
a case in point.

Note [Quantifying over equality constraints]
~~~~~~~~~~~~~~~~~~~~~~~~~~~~~~~~~~~~~~~~~~~~
Should we quantify over an equality constraint (s ~ t)?  In general, we don't.
Doing so may simply postpone a type error from the function definition site to
its call site.  (At worst, imagine (Int ~ Bool)).

However, consider this
         forall a. (F [a] ~ Int) => blah
Should we quantify over the (F [a] ~ Int)?  Perhaps yes, because at the call
site we will know 'a', and perhaps we have instance  F [Bool] = Int.
So we *do* quantify over a type-family equality where the arguments mention
the quantified variables.

Note [Growing the tau-tvs using constraints]
~~~~~~~~~~~~~~~~~~~~~~~~~~~~~~~~~~~~~~~~~~~~
(growThetaTyVars insts tvs) is the result of extending the set
    of tyvars, tvs, using all conceivable links from pred

E.g. tvs = {a}, preds = {H [a] b, K (b,Int) c, Eq e}
Then growThetaTyVars preds tvs = {a,b,c}

Notice that
   growThetaTyVars is conservative       if v might be fixed by vs
                                         => v `elem` grow(vs,C)

Note [Inheriting implicit parameters]
~~~~~~~~~~~~~~~~~~~~~~~~~~~~~~~~~~~~~
Consider this:

        f x = (x::Int) + ?y

where f is *not* a top-level binding.
From the RHS of f we'll get the constraint (?y::Int).
There are two types we might infer for f:

        f :: Int -> Int

(so we get ?y from the context of f's definition), or

        f :: (?y::Int) => Int -> Int

At first you might think the first was better, because then
?y behaves like a free variable of the definition, rather than
having to be passed at each call site.  But of course, the WHOLE
IDEA is that ?y should be passed at each call site (that's what
dynamic binding means) so we'd better infer the second.

BOTTOM LINE: when *inferring types* you must quantify over implicit
parameters, *even if* they don't mention the bound type variables.
Reason: because implicit parameters, uniquely, have local instance
declarations. See the pickQuantifiablePreds.

Note [Quantification with errors]
~~~~~~~~~~~~~~~~~~~~~~~~~~~~~~~~~
If we find that the RHS of the definition has some absolutely-insoluble
constraints, we abandon all attempts to find a context to quantify
over, and instead make the function fully-polymorphic in whatever
type we have found.  For two reasons
  a) Minimise downstream errors
  b) Avoid spurious errors from this function

But NB that we must include *derived* errors in the check. Example:
    (a::*) ~ Int#
We get an insoluble derived error *~#, and we don't want to discard
it before doing the isInsolubleWC test!  (Trac #8262)

Note [Default while Inferring]
~~~~~~~~~~~~~~~~~~~~~~~~~~~~~~
Our current plan is that defaulting only happens at simplifyTop and
not simplifyInfer.  This may lead to some insoluble deferred constraints.
Example:

instance D g => C g Int b

constraint inferred = (forall b. 0 => C gamma alpha b) /\ Num alpha
type inferred       = gamma -> gamma

Now, if we try to default (alpha := Int) we will be able to refine the implication to
  (forall b. 0 => C gamma Int b)
which can then be simplified further to
  (forall b. 0 => D gamma)
Finally, we /can/ approximate this implication with (D gamma) and infer the quantified
type:  forall g. D g => g -> g

Instead what will currently happen is that we will get a quantified type
(forall g. g -> g) and an implication:
       forall g. 0 => (forall b. 0 => C g alpha b) /\ Num alpha

Which, even if the simplifyTop defaults (alpha := Int) we will still be left with an
unsolvable implication:
       forall g. 0 => (forall b. 0 => D g)

The concrete example would be:
       h :: C g a s => g -> a -> ST s a
       f (x::gamma) = (\_ -> x) (runST (h x (undefined::alpha)) + 1)

But it is quite tedious to do defaulting and resolve the implication constraints, and
we have not observed code breaking because of the lack of defaulting in inference, so
we don't do it for now.



Note [Minimize by Superclasses]
~~~~~~~~~~~~~~~~~~~~~~~~~~~~~~~
When we quantify over a constraint, in simplifyInfer we need to
quantify over a constraint that is minimal in some sense: For
instance, if the final wanted constraint is (Eq alpha, Ord alpha),
we'd like to quantify over Ord alpha, because we can just get Eq alpha
from superclass selection from Ord alpha. This minimization is what
mkMinimalBySCs does. Then, simplifyInfer uses the minimal constraint
to check the original wanted.


Note [Avoid unnecessary constraint simplification]
~~~~~~~~~~~~~~~~~~~~~~~~~~~~~~~~~~~~~~~~~~~~~~~~~
    -------- NB NB NB (Jun 12) -------------
    This note not longer applies; see the notes with Trac #4361.
    But I'm leaving it in here so we remember the issue.)
    ----------------------------------------
When inferring the type of a let-binding, with simplifyInfer,
try to avoid unnecessarily simplifying class constraints.
Doing so aids sharing, but it also helps with delicate
situations like

   instance C t => C [t] where ..

   f :: C [t] => ....
   f x = let g y = ...(constraint C [t])...
         in ...
When inferring a type for 'g', we don't want to apply the
instance decl, because then we can't satisfy (C t).  So we
just notice that g isn't quantified over 't' and partition
the constraints before simplifying.

This only half-works, but then let-generalisation only half-works.


*********************************************************************************
*                                                                                 *
*                                 Main Simplifier                                 *
*                                                                                 *
***********************************************************************************

Note [Deferring coercion errors to runtime]
~~~~~~~~~~~~~~~~~~~~~~~~~~~~~~~~~~~~~~~~~~~
While developing, sometimes it is desirable to allow compilation to succeed even
if there are type errors in the code. Consider the following case:

  module Main where

  a :: Int
  a = 'a'

  main = print "b"

Even though `a` is ill-typed, it is not used in the end, so if all that we're
interested in is `main` it is handy to be able to ignore the problems in `a`.

Since we treat type equalities as evidence, this is relatively simple. Whenever
we run into a type mismatch in TcUnify, we normally just emit an error. But it
is always safe to defer the mismatch to the main constraint solver. If we do
that, `a` will get transformed into

  co :: Int ~ Char
  co = ...

  a :: Int
  a = 'a' `cast` co

The constraint solver would realize that `co` is an insoluble constraint, and
emit an error with `reportUnsolved`. But we can also replace the right-hand side
of `co` with `error "Deferred type error: Int ~ Char"`. This allows the program
to compile, and it will run fine unless we evaluate `a`. This is what
`deferErrorsToRuntime` does.

It does this by keeping track of which errors correspond to which coercion
in TcErrors (with ErrEnv). TcErrors.reportTidyWanteds does not print the
errors, and does not fail if -fdefer-type-errors is on, so that we can
continue compilation. The errors are turned into warnings in `reportUnsolved`.
-}

solveWantedsTcM :: [CtEvidence] -> TcM WantedConstraints
-- Simplify the input constraints
-- Discard the evidence binds
-- Discards all Derived stuff in result
-- Result is /not/ guaranteed zonked
solveWantedsTcM wanted
  = do { (wanted1, _binds) <- runTcS (solveWantedsAndDrop (mkSimpleWC wanted))
       ; return wanted1 }

solveWantedsAndDrop :: WantedConstraints -> TcS WantedConstraints
-- Since solveWanteds returns the residual WantedConstraints,
-- it should always be called within a runTcS or something similar,
-- Result is not zonked
solveWantedsAndDrop wanted
  = do { wc <- solveWanteds wanted
       ; return (dropDerivedWC wc) }

solveWanteds :: WantedConstraints -> TcS WantedConstraints
-- so that the inert set doesn't mindlessly propagate.
-- NB: wc_simples may be wanted /or/ derived now
solveWanteds wc@(WC { wc_simple = simples, wc_insol = insols, wc_impl = implics })
  = do { traceTcS "solveWanteds {" (ppr wc)

         -- Try the simple bit, including insolubles. Solving insolubles a
         -- second time round is a bit of a waste; but the code is simple
         -- and the program is wrong anyway, and we don't run the danger
         -- of adding Derived insolubles twice; see
         -- TcSMonad Note [Do not add duplicate derived insolubles]
       ; wc1 <- solveSimpleWanteds simples
       ; let WC { wc_simple = simples1, wc_insol = insols1, wc_impl = implics1 } = wc1

       ; (floated_eqs, implics2) <- solveNestedImplications (implics `unionBags` implics1)

       ; dflags <- getDynFlags
       ; final_wc <- simpl_loop 0 (solverIterations dflags) floated_eqs
                                (WC { wc_simple = simples1, wc_impl = implics2
                                    , wc_insol  = insols `unionBags` insols1 })

       ; bb <- getTcEvBindsMap
       ; traceTcS "solveWanteds }" $
                 vcat [ text "final wc =" <+> ppr final_wc
                      , text "current evbinds  =" <+> ppr (evBindMapBinds bb) ]

       ; return final_wc }

simpl_loop :: Int -> IntWithInf -> Cts
           -> WantedConstraints
           -> TcS WantedConstraints
simpl_loop n limit floated_eqs
           wc@(WC { wc_simple = simples, wc_insol = insols, wc_impl = implics })
  | n `intGtLimit` limit
  = failTcS (hang (ptext (sLit "solveWanteds: too many iterations")
                   <+> parens (ptext (sLit "limit =") <+> ppr limit))
                2 (vcat [ ptext (sLit "Set limit with -fsolver-iterations=n; n=0 for no limit")
                        , ppr wc ] ))

  | no_floated_eqs
  = return wc  -- Done!

  | otherwise
  = do { traceTcS "simpl_loop, iteration" (int n)

       -- solveSimples may make progress if either float_eqs hold
       ; (unifs1, wc1) <- reportUnifications $
                          solveSimpleWanteds (floated_eqs `unionBags` simples)
                               -- Put floated_eqs first so they get solved first
                               -- NB: the floated_eqs may include /derived/ equalities
                               --     arising from fundeps inside an implication

       ; let WC { wc_simple = simples1, wc_insol = insols1, wc_impl = implics1 } = wc1

       -- solveImplications may make progress only if unifs2 holds
       ; (floated_eqs2, implics2) <- if unifs1 == 0 && isEmptyBag implics1
                                     then return (emptyBag, implics)
                                     else solveNestedImplications (implics `unionBags` implics1)

       ; simpl_loop (n+1) limit floated_eqs2
                    (WC { wc_simple = simples1, wc_impl = implics2
                        , wc_insol  = insols `unionBags` insols1 }) }

  where
    no_floated_eqs = isEmptyBag floated_eqs

solveNestedImplications :: Bag Implication
                        -> TcS (Cts, Bag Implication)
-- Precondition: the TcS inerts may contain unsolved simples which have
-- to be converted to givens before we go inside a nested implication.
solveNestedImplications implics
  | isEmptyBag implics
  = return (emptyBag, emptyBag)
  | otherwise
  = do { traceTcS "solveNestedImplications starting {" empty
       ; (floated_eqs_s, unsolved_implics) <- mapAndUnzipBagM solveImplication implics
       ; let floated_eqs = concatBag floated_eqs_s

       -- ... and we are back in the original TcS inerts
       -- Notice that the original includes the _insoluble_simples so it was safe to ignore
       -- them in the beginning of this function.
       ; traceTcS "solveNestedImplications end }" $
                  vcat [ text "all floated_eqs ="  <+> ppr floated_eqs
                       , text "unsolved_implics =" <+> ppr unsolved_implics ]

       ; return (floated_eqs, catBagMaybes unsolved_implics) }

solveImplication :: Implication    -- Wanted
                 -> TcS (Cts,      -- All wanted or derived floated equalities: var = type
                         Maybe Implication) -- Simplified implication (empty or singleton)
-- Precondition: The TcS monad contains an empty worklist and given-only inerts
-- which after trying to solve this implication we must restore to their original value
solveImplication imp@(Implic { ic_tclvl  = tclvl
                             , ic_binds  = ev_binds
                             , ic_skols  = skols
                             , ic_given  = givens
                             , ic_wanted = wanteds
                             , ic_info   = info
                             , ic_status = status
                             , ic_env    = env })
  | IC_Solved {} <- status
  = return (emptyCts, Just imp)  -- Do nothing

  | otherwise  -- Even for IC_Insoluble it is worth doing more work
               -- The insoluble stuff might be in one sub-implication
               -- and other unsolved goals in another; and we want to
               -- solve the latter as much as possible
  = do { inerts <- getTcSInerts
       ; traceTcS "solveImplication {" (ppr imp $$ text "Inerts" <+> ppr inerts)

         -- Solve the nested constraints
       ; (no_given_eqs, given_insols, residual_wanted)
             <- nestImplicTcS ev_binds tclvl $
               do { given_insols <- solveSimpleGivens (mkGivenLoc tclvl info env) givens
                  ; no_eqs <- getNoGivenEqs tclvl skols

                  ; residual_wanted <- solveWanteds wanteds
                        -- solveWanteds, *not* solveWantedsAndDrop, because
                        -- we want to retain derived equalities so we can float
                        -- them out in floatEqualities

                  ; return (no_eqs, given_insols, residual_wanted) }

       ; (floated_eqs, residual_wanted)
             <- floatEqualities skols no_given_eqs residual_wanted

       ; traceTcS "solveImplication 2" (ppr given_insols $$ ppr residual_wanted)
       ; let final_wanted = residual_wanted `addInsols` given_insols

       ; res_implic <- setImplicationStatus (imp { ic_no_eqs = no_given_eqs
                                                 , ic_wanted = final_wanted })

       ; evbinds <- getTcEvBindsMap
       ; traceTcS "solveImplication end }" $ vcat
             [ text "no_given_eqs =" <+> ppr no_given_eqs
             , text "floated_eqs =" <+> ppr floated_eqs
             , text "res_implic =" <+> ppr res_implic
             , text "implication evbinds = " <+> ppr (evBindMapBinds evbinds) ]

       ; return (floated_eqs, res_implic) }

----------------------
setImplicationStatus :: Implication -> TcS (Maybe Implication)
-- Finalise the implication returned from solveImplication:
--    * Set the ic_status field
--    * Trim the ic_wanted field to remove Derived constraints
-- Return Nothing if we can discard the implication altogether
setImplicationStatus implic@(Implic { ic_binds = EvBindsVar ev_binds_var _
                                    , ic_info = info
                                    , ic_tclvl  = tc_lvl
                                    , ic_wanted = wc
                                    , ic_given = givens })
 | some_insoluble
 = return $ Just $
   implic { ic_status = IC_Insoluble
          , ic_wanted = wc { wc_simple = pruned_simples
                           , wc_insol  = pruned_insols } }

 | some_unsolved
 = return $ Just $
   implic { ic_status = IC_Unsolved
          , ic_wanted = wc { wc_simple = pruned_simples
                           , wc_insol  = pruned_insols } }

 | otherwise  -- Everything is solved; look at the implications
              -- See Note [Tracking redundant constraints]
 = do { ev_binds <- TcS.readTcRef ev_binds_var
      ; let all_needs = neededEvVars ev_binds implic_needs

            dead_givens | warnRedundantGivens info
                        = filterOut (`elemVarSet` all_needs) givens
                        | otherwise = []   -- None to report

            final_needs = all_needs `delVarSetList` givens

            discard_entire_implication  -- Can we discard the entire implication?
              =  null dead_givens           -- No warning from this implication
              && isEmptyBag pruned_implics  -- No live children
              && isEmptyVarSet final_needs  -- No needed vars to pass up to parent

            final_status = IC_Solved { ics_need = final_needs
                                     , ics_dead = dead_givens }
            final_implic = implic { ic_status = final_status
                                  , ic_wanted = wc { wc_simple = pruned_simples
                                                   , wc_insol  = pruned_insols
                                                   , wc_impl   = pruned_implics } }
               -- We can only prune the child implications (pruned_implics)
               -- in the IC_Solved status case, because only then we can
               -- accumulate their needed evidence variales into the
               -- IC_Solved final_status field of the parent implication.

      ; return $ if discard_entire_implication
                 then Nothing
                 else Just final_implic }
 where
   WC { wc_simple = simples, wc_impl = implics, wc_insol = insols } = wc

   some_insoluble = insolubleWC tc_lvl wc
   some_unsolved = not (isEmptyBag simples && isEmptyBag insols)
                 || isNothing mb_implic_needs

   pruned_simples = dropDerivedSimples simples
   pruned_insols  = dropDerivedInsols insols
   pruned_implics = filterBag need_to_keep_implic implics

   mb_implic_needs :: Maybe VarSet
        -- Just vs => all implics are IC_Solved, with 'vs' needed
        -- Nothing => at least one implic is not IC_Solved
   mb_implic_needs   = foldrBag add_implic (Just emptyVarSet) implics
   Just implic_needs = mb_implic_needs

   add_implic implic acc
      | Just vs_acc <- acc
      , IC_Solved { ics_need = vs } <- ic_status implic
      = Just (vs `unionVarSet` vs_acc)
      | otherwise = Nothing

   need_to_keep_implic ic
     | IC_Solved { ics_dead = [] } <- ic_status ic
           -- Fully solved, and no redundant givens to report
     , isEmptyBag (wc_impl (ic_wanted ic))
           -- And no children that might have things to report
     = False
     | otherwise
     = True

warnRedundantGivens :: SkolemInfo -> Bool
warnRedundantGivens (SigSkol ctxt _)
  = case ctxt of
       FunSigCtxt _ warn_redundant -> warn_redundant
       ExprSigCtxt                 -> True
       _                           -> False
  -- To think about: do we want to report redundant givens for
  -- pattern synonyms, PatSynCtxt? c.f Trac #9953, comment:21.

warnRedundantGivens (InstSkol {}) = True
warnRedundantGivens _             = False

neededEvVars :: EvBindMap -> VarSet -> VarSet
-- Find all the evidence variables that are "needed",
--    and then delete all those bound by the evidence bindings
-- A variable is "needed" if
--  a) it is free in the RHS of a Wanted EvBind (add_wanted),
--  b) it is free in the RHS of an EvBind whose LHS is needed (transClo),
--  c) it is in the ic_need_evs of a nested implication (initial_seeds)
--     (after removing the givens).
neededEvVars ev_binds initial_seeds
 = needed `minusVarSet` bndrs
 where
   seeds  = foldEvBindMap add_wanted initial_seeds ev_binds
   needed = transCloVarSet also_needs seeds
   bndrs  = foldEvBindMap add_bndr emptyVarSet ev_binds

   add_wanted :: EvBind -> VarSet -> VarSet
   add_wanted (EvBind { eb_is_given = is_given, eb_rhs = rhs }) needs
     | is_given  = needs  -- Add the rhs vars of the Wanted bindings only
     | otherwise = evVarsOfTerm rhs `unionVarSet` needs

   also_needs :: VarSet -> VarSet
   also_needs needs
     = foldVarSet add emptyVarSet needs
     where
       add v needs
        | Just ev_bind <- lookupEvBind ev_binds v
        , EvBind { eb_is_given = is_given, eb_rhs = rhs } <- ev_bind
        , is_given
        = evVarsOfTerm rhs `unionVarSet` needs
        | otherwise
        = needs

   add_bndr :: EvBind -> VarSet -> VarSet
   add_bndr (EvBind { eb_lhs = v }) vs = extendVarSet vs v


{-
Note [Tracking redundant constraints]
~~~~~~~~~~~~~~~~~~~~~~~~~~~~~~~~~~~~~
With Opt_WarnRedundantConstraints, GHC can report which
constraints of a type signature (or instance declaration) are
redundant, and can be omitted.  Here is an overview of how it
works:

----- What is a redundant constraint?

* The things that can be redundant are precisely the Given
  constraints of an implication.

* A constraint can be redundant in two different ways:
  a) It is implied by other givens.  E.g.
       f :: (Eq a, Ord a)     => blah   -- Eq a unnecessary
       g :: (Eq a, a~b, Eq b) => blah   -- Either Eq a or Eq b unnecessary
  b) It is not needed by the Wanted constraints covered by the
     implication E.g.
       f :: Eq a => a -> Bool
       f x = True  -- Equality not used

*  To find (a), when we have two Given constraints,
   we must be careful to drop the one that is a naked variable (if poss).
   So if we have
       f :: (Eq a, Ord a) => blah
   then we may find [G] sc_sel (d1::Ord a) :: Eq a
                    [G] d2 :: Eq a
   We want to discard d2 in favour of the superclass selection from
   the Ord dictionary.  This is done by TcInteract.solveOneFromTheOther
   See Note [Replacement vs keeping].

* To find (b) we need to know which evidence bindings are 'wanted';
  hence the eb_is_given field on an EvBind.

----- How tracking works

* When the constraint solver finishes solving all the wanteds in
  an implication, it sets its status to IC_Solved

  - The ics_dead field, of IC_Solved, records the subset of this implication's
    ic_given that are redundant (not needed).

  - The ics_need field of IC_Solved then records all the
    in-scope (given) evidence variables bound by the context, that
    were needed to solve this implication, including all its nested
    implications.  (We remove the ic_given of this implication from
    the set, of course.)

* We compute which evidence variables are needed by an implication
  in setImplicationStatus.  A variable is needed if
    a) it is free in the RHS of a Wanted EvBind,
    b) it is free in the RHS of an EvBind whose LHS is needed,
    c) it is in the ics_need of a nested implication.

* We need to be careful not to discard an implication
  prematurely, even one that is fully solved, because we might
  thereby forget which variables it needs, and hence wrongly
  report a constraint as redundant.  But we can discard it once
  its free vars have been incorporated into its parent; or if it
  simply has no free vars. This careful discarding is also
  handled in setImplicationStatus.

----- Reporting redundant constraints

* TcErrors does the actual warning, in warnRedundantConstraints.

* We don't report redundant givens for *every* implication; only
  for those which reply True to TcSimplify.warnRedundantGivens:

   - For example, in a class declaration, the default method *can*
     use the class constraint, but it certainly doesn't *have* to,
     and we don't want to report an error there.

   - More subtly, in a function definition
       f :: (Ord a, Ord a, Ix a) => a -> a
       f x = rhs
     we do an ambiguity check on the type (which would find that one
     of the Ord a constraints was redundant), and then we check that
     the definition has that type (which might find that both are
     redundant).  We don't want to report the same error twice, so we
     disable it for the ambiguity check.  Hence using two different
     FunSigCtxts, one with the warn-redundant field set True, and the
     other set False in
        - TcBinds.tcSpecPrag
        - TcBinds.tcTySig

  This decision is taken in setImplicationStatus, rather than TcErrors
  so that we can discard implication constraints that we don't need.
  So ics_dead consists only of the *reportable* redundant givens.

----- Shortcomings

Consider (see Trac #9939)
    f2 :: (Eq a, Ord a) => a -> a -> Bool
    -- Ord a redundant, but Eq a is reported
    f2 x y = (x == y)

We report (Eq a) as redundant, whereas actually (Ord a) is.  But it's
really not easy to detect that!


Note [Cutting off simpl_loop]
~~~~~~~~~~~~~~~~~~~~~~~~~~~~~
It is very important not to iterate in simpl_loop unless there is a chance
of progress.  Trac #8474 is a classic example:

  * There's a deeply-nested chain of implication constraints.
       ?x:alpha => ?y1:beta1 => ... ?yn:betan => [W] ?x:Int

  * From the innermost one we get a [D] alpha ~ Int,
    but alpha is untouchable until we get out to the outermost one

  * We float [D] alpha~Int out (it is in floated_eqs), but since alpha
    is untouchable, the solveInteract in simpl_loop makes no progress

  * So there is no point in attempting to re-solve
       ?yn:betan => [W] ?x:Int
    because we'll just get the same [D] again

  * If we *do* re-solve, we'll get an ininite loop. It is cut off by
    the fixed bound of 10, but solving the next takes 10*10*...*10 (ie
    exponentially many) iterations!

Conclusion: we should iterate simpl_loop iff we will get more 'givens'
in the inert set when solving the nested implications.  That is the
result of prepareInertsForImplications is larger.  How can we tell
this?

Consider floated_eqs (all wanted or derived):

(a) [W/D] CTyEqCan (a ~ ty).  This can give rise to a new given only by causing
    a unification. So we count those unifications.

(b) [W] CFunEqCan (F tys ~ xi).  Even though these are wanted, they
    are pushed in as givens by prepareInertsForImplications.  See Note
    [Preparing inert set for implications] in TcSMonad.  But because
    of that very fact, we won't generate another copy if we iterate
    simpl_loop.  So we iterate if there any of these
-}

promoteTyVar :: TcLevel -> TcTyVar  -> TcS TcTyVar
-- When we float a constraint out of an implication we must restore
-- invariant (MetaTvInv) in Note [TcLevel and untouchable type variables] in TcType
-- See Note [Promoting unification variables]
promoteTyVar tclvl tv
  | isFloatedTouchableMetaTyVar tclvl tv
  = do { cloned_tv <- TcS.cloneMetaTyVar tv
       ; let rhs_tv = setMetaTyVarTcLevel cloned_tv tclvl
       ; unifyTyVar tv (mkTyVarTy rhs_tv)
       ; return rhs_tv }
  | otherwise
  = return tv

promoteAndDefaultTyVar :: TcLevel -> TcTyVarSet -> TcTyVar -> TcS TcTyVar
-- See Note [Promote _and_ default when inferring]
promoteAndDefaultTyVar tclvl gbl_tvs tv
  = do { tv1 <- if tv `elemVarSet` gbl_tvs
                then return tv
                else defaultTyVar tv
       ; promoteTyVar tclvl tv1 }

defaultTyVar :: TcTyVar -> TcS TcTyVar
-- Precondition: MetaTyVars only
-- See Note [DefaultTyVar]
defaultTyVar the_tv
  | Just default_k <- defaultKind_maybe (tyVarKind the_tv)
  = do { tv' <- TcS.cloneMetaTyVar the_tv
       ; let new_tv = setTyVarKind tv' default_k
       ; traceTcS "defaultTyVar" (ppr the_tv <+> ppr new_tv)
       ; unifyTyVar the_tv (mkTyVarTy new_tv)
       ; return new_tv }
             -- Why not directly derived_pred = mkTcEqPred k default_k?
             -- See Note [DefaultTyVar]
             -- We keep the same TcLevel on tv'

  | otherwise = return the_tv    -- The common case

approximateWC :: WantedConstraints -> Cts
-- Postcondition: Wanted or Derived Cts
-- See Note [ApproximateWC]
approximateWC wc
  = float_wc emptyVarSet wc
  where
    float_wc :: TcTyVarSet -> WantedConstraints -> Cts
    float_wc trapping_tvs (WC { wc_simple = simples, wc_impl = implics })
      = filterBag is_floatable simples `unionBags`
        do_bag (float_implic new_trapping_tvs) implics
      where
        is_floatable ct = tyVarsOfCt ct `disjointVarSet` new_trapping_tvs
        new_trapping_tvs = transCloVarSet grow trapping_tvs

        grow :: VarSet -> VarSet  -- Maps current trapped tyvars to newly-trapped ones
        grow so_far = foldrBag (grow_one so_far) emptyVarSet simples
        grow_one so_far ct tvs
          | ct_tvs `intersectsVarSet` so_far = tvs `unionVarSet` ct_tvs
          | otherwise                        = tvs
          where
            ct_tvs = tyVarsOfCt ct

    float_implic :: TcTyVarSet -> Implication -> Cts
    float_implic trapping_tvs imp
      | ic_no_eqs imp                 -- No equalities, so float
      = float_wc new_trapping_tvs (ic_wanted imp)
      | otherwise                     -- Don't float out of equalities
      = emptyCts                      -- See Note [ApproximateWC]
      where
        new_trapping_tvs = trapping_tvs `extendVarSetList` ic_skols imp
    do_bag :: (a -> Bag c) -> Bag a -> Bag c
    do_bag f = foldrBag (unionBags.f) emptyBag

{-
Note [ApproximateWC]
~~~~~~~~~~~~~~~~~~~~
approximateWC takes a constraint, typically arising from the RHS of a
let-binding whose type we are *inferring*, and extracts from it some
*simple* constraints that we might plausibly abstract over.  Of course
the top-level simple constraints are plausible, but we also float constraints
out from inside, if they are not captured by skolems.

The same function is used when doing type-class defaulting (see the call
to applyDefaultingRules) to extract constraints that that might be defaulted.

There are two caveats:

1.  We do *not* float anything out if the implication binds equality
    constraints, because that defeats the OutsideIn story.  Consider
       data T a where
         TInt :: T Int
         MkT :: T a

       f TInt = 3::Int

    We get the implication (a ~ Int => res ~ Int), where so far we've decided
      f :: T a -> res
    We don't want to float (res~Int) out because then we'll infer
      f :: T a -> Int
    which is only on of the possible types. (GHC 7.6 accidentally *did*
    float out of such implications, which meant it would happily infer
    non-principal types.)

2. We do not float out an inner constraint that shares a type variable
   (transitively) with one that is trapped by a skolem.  Eg
       forall a.  F a ~ beta, Integral beta
   We don't want to float out (Integral beta).  Doing so would be bad
   when defaulting, because then we'll default beta:=Integer, and that
   makes the error message much worse; we'd get
       Can't solve  F a ~ Integer
   rather than
       Can't solve  Integral (F a)

   Moreover, floating out these "contaminated" constraints doesn't help
   when generalising either. If we generalise over (Integral b), we still
   can't solve the retained implication (forall a. F a ~ b).  Indeed,
   arguably that too would be a harder error to understand.

Note [DefaultTyVar]
~~~~~~~~~~~~~~~~~~~
defaultTyVar is used on any un-instantiated meta type variables to
default the kind of OpenKind and ArgKind etc to *.  This is important
to ensure that instance declarations match.  For example consider

     instance Show (a->b)
     foo x = show (\_ -> True)

Then we'll get a constraint (Show (p ->q)) where p has kind ArgKind,
and that won't match the typeKind (*) in the instance decl.  See tests
tc217 and tc175.

We look only at touchable type variables. No further constraints
are going to affect these type variables, so it's time to do it by
hand.  However we aren't ready to default them fully to () or
whatever, because the type-class defaulting rules have yet to run.

An important point is that if the type variable tv has kind k and the
default is default_k we do not simply generate [D] (k ~ default_k) because:

   (1) k may be ArgKind and default_k may be * so we will fail

   (2) We need to rewrite all occurrences of the tv to be a type
       variable with the right kind and we choose to do this by rewriting
       the type variable /itself/ by a new variable which does have the
       right kind.

Note [Promote _and_ default when inferring]
~~~~~~~~~~~~~~~~~~~~~~~~~~~~~~~~~~~~~~~~~~~
When we are inferring a type, we simplify the constraint, and then use
approximateWC to produce a list of candidate constraints.  Then we MUST

  a) Promote any meta-tyvars that have been floated out by
     approximateWC, to restore invariant (MetaTvInv) described in
     Note [TcLevel and untouchable type variables] in TcType.

  b) Default the kind of any meta-tyyvars that are not mentioned in
     in the environment.

To see (b), suppose the constraint is (C ((a :: OpenKind) -> Int)), and we
have an instance (C ((x:*) -> Int)).  The instance doesn't match -- but it
should!  If we don't solve the constraint, we'll stupidly quantify over
(C (a->Int)) and, worse, in doing so zonkQuantifiedTyVar will quantify over
(b:*) instead of (a:OpenKind), which can lead to disaster; see Trac #7332.
Trac #7641 is a simpler example.

Note [Promoting unification variables]
~~~~~~~~~~~~~~~~~~~~~~~~~~~~~~~~~~~~~~
When we float an equality out of an implication we must "promote" free
unification variables of the equality, in order to maintain Invariant
(MetaTvInv) from Note [TcLevel and untouchable type variables] in TcType.  for the
leftover implication.

This is absolutely necessary. Consider the following example. We start
with two implications and a class with a functional dependency.

    class C x y | x -> y
    instance C [a] [a]

    (I1)      [untch=beta]forall b. 0 => F Int ~ [beta]
    (I2)      [untch=beta]forall c. 0 => F Int ~ [[alpha]] /\ C beta [c]

We float (F Int ~ [beta]) out of I1, and we float (F Int ~ [[alpha]]) out of I2.
They may react to yield that (beta := [alpha]) which can then be pushed inwards
the leftover of I2 to get (C [alpha] [a]) which, using the FunDep, will mean that
(alpha := a). In the end we will have the skolem 'b' escaping in the untouchable
beta! Concrete example is in indexed_types/should_fail/ExtraTcsUntch.hs:

    class C x y | x -> y where
     op :: x -> y -> ()

    instance C [a] [a]

    type family F a :: *

    h :: F Int -> ()
    h = undefined

    data TEx where
      TEx :: a -> TEx

    f (x::beta) =
        let g1 :: forall b. b -> ()
            g1 _ = h [x]
            g2 z = case z of TEx y -> (h [[undefined]], op x [y])
        in (g1 '3', g2 undefined)


Note [Solving Family Equations]
~~~~~~~~~~~~~~~~~~~~~~~~~~~~~~~~~~
After we are done with simplification we may be left with constraints of the form:
     [Wanted] F xis ~ beta
If 'beta' is a touchable unification variable not already bound in the TyBinds
then we'd like to create a binding for it, effectively "defaulting" it to be 'F xis'.

When is it ok to do so?
    1) 'beta' must not already be defaulted to something. Example:

           [Wanted] F Int  ~ beta   <~ Will default [beta := F Int]
           [Wanted] F Char ~ beta   <~ Already defaulted, can't default again. We
                                       have to report this as unsolved.

    2) However, we must still do an occurs check when defaulting (F xis ~ beta), to
       set [beta := F xis] only if beta is not among the free variables of xis.

    3) Notice that 'beta' can't be bound in ty binds already because we rewrite RHS
       of type family equations. See Inert Set invariants in TcInteract.

This solving is now happening during zonking, see Note [Unflattening while zonking]
in TcMType.


*********************************************************************************
*                                                                               *
*                          Floating equalities                                  *
*                                                                               *
*********************************************************************************

Note [Float Equalities out of Implications]
~~~~~~~~~~~~~~~~~~~~~~~~~~~~~~~~~~~~~~~~~~~
For ordinary pattern matches (including existentials) we float
equalities out of implications, for instance:
     data T where
       MkT :: Eq a => a -> T
     f x y = case x of MkT _ -> (y::Int)
We get the implication constraint (x::T) (y::alpha):
     forall a. [untouchable=alpha] Eq a => alpha ~ Int
We want to float out the equality into a scope where alpha is no
longer untouchable, to solve the implication!

But we cannot float equalities out of implications whose givens may
yield or contain equalities:

      data T a where
        T1 :: T Int
        T2 :: T Bool
        T3 :: T a

      h :: T a -> a -> Int

      f x y = case x of
                T1 -> y::Int
                T2 -> y::Bool
                T3 -> h x y

We generate constraint, for (x::T alpha) and (y :: beta):
   [untouchables = beta] (alpha ~ Int => beta ~ Int)   -- From 1st branch
   [untouchables = beta] (alpha ~ Bool => beta ~ Bool) -- From 2nd branch
   (alpha ~ beta)                                      -- From 3rd branch

If we float the equality (beta ~ Int) outside of the first implication and
the equality (beta ~ Bool) out of the second we get an insoluble constraint.
But if we just leave them inside the implications, we unify alpha := beta and
solve everything.

Principle:
    We do not want to float equalities out which may
    need the given *evidence* to become soluble.

Consequence: classes with functional dependencies don't matter (since there is
no evidence for a fundep equality), but equality superclasses do matter (since
they carry evidence).
-}

floatEqualities :: [TcTyVar] -> Bool
                -> WantedConstraints
                -> TcS (Cts, WantedConstraints)
-- Main idea: see Note [Float Equalities out of Implications]
--
-- Precondition: the wc_simple of the incoming WantedConstraints are
--               fully zonked, so that we can see their free variables
--
-- Postcondition: The returned floated constraints (Cts) are only
--                Wanted or Derived and come from the input wanted
--                ev vars or deriveds
--
-- Also performs some unifications (via promoteTyVar), adding to
-- monadically-carried ty_binds. These will be used when processing
-- floated_eqs later
--
-- Subtleties: Note [Float equalities from under a skolem binding]
--             Note [Skolem escape]
floatEqualities skols no_given_eqs wanteds@(WC { wc_simple = simples })
  | not no_given_eqs  -- There are some given equalities, so don't float
  = return (emptyBag, wanteds)   -- Note [Float Equalities out of Implications]
  | otherwise
  = do { outer_tclvl <- TcS.getTcLevel
       ; mapM_ (promoteTyVar outer_tclvl) (varSetElems (tyVarsOfCts float_eqs))
             -- See Note [Promoting unification variables]
       ; traceTcS "floatEqualities" (vcat [ text "Skols =" <+> ppr skols
                                          , text "Simples =" <+> ppr simples
                                          , text "Floated eqs =" <+> ppr float_eqs ])
       ; return (float_eqs, wanteds { wc_simple = remaining_simples }) }
  where
    skol_set = mkVarSet skols
    (float_eqs, remaining_simples) = partitionBag (usefulToFloat is_useful) simples
    is_useful pred = tyVarsOfType pred `disjointVarSet` skol_set

usefulToFloat :: (TcPredType -> Bool) -> Ct -> Bool
usefulToFloat is_useful_pred ct   -- The constraint is un-flattened and de-canonicalised
  = is_meta_var_eq pred && is_useful_pred pred
  where
    pred = ctPred ct

      -- Float out alpha ~ ty, or ty ~ alpha
      -- which might be unified outside
      -- See Note [Which equalities to float]
    is_meta_var_eq pred
      | EqPred NomEq ty1 ty2 <- classifyPredType pred
      = case (tcGetTyVar_maybe ty1, tcGetTyVar_maybe ty2) of
          (Just tv1, _) -> float_tv_eq tv1 ty2
          (_, Just tv2) -> float_tv_eq tv2 ty1
          _             -> False
      | otherwise
      = False

    float_tv_eq tv1 ty2  -- See Note [Which equalities to float]
      =  isMetaTyVar tv1
      && typeKind ty2 `isSubKind` tyVarKind tv1
      && (not (isSigTyVar tv1) || isTyVarTy ty2)

{- Note [Float equalities from under a skolem binding]
~~~~~~~~~~~~~~~~~~~~~~~~~~~~~~~~~~~~~~~~~~~~~~~~~~~
Which of the simple equalities can we float out?  Obviously, only
ones that don't mention the skolem-bound variables.  But that is
over-eager. Consider
   [2] forall a. F a beta[1] ~ gamma[2], G beta[1] gamma[2] ~ Int
The second constraint doesn't mention 'a'.  But if we float it,
we'll promote gamma[2] to gamma'[1].  Now suppose that we learn that
beta := Bool, and F a Bool = a, and G Bool _ = Int.  Then we'll
we left with the constraint
   [2] forall a. a ~ gamma'[1]
which is insoluble because gamma became untouchable.

Solution: float only constraints that stand a jolly good chance of
being soluble simply by being floated, namely ones of form
      a ~ ty
where 'a' is a currently-untouchable unification variable, but may
become touchable by being floated (perhaps by more than one level).

We had a very complicated rule previously, but this is nice and
simple.  (To see the notes, look at this Note in a version of
TcSimplify prior to Oct 2014).

Note [Which equalities to float]
~~~~~~~~~~~~~~~~~~~~~~~~~~~~~~~~
Which equalities should we float?  We want to float ones where there
is a decent chance that floating outwards will allow unification to
happen.  In particular:

   Float out equalities of form (alpaha ~ ty) or (ty ~ alpha), where

   * alpha is a meta-tyvar.

   * And the equality is kind-compatible

     e.g. Consider (alpha:*) ~ (s:*->*)
     From this we already get a Derived insoluble equality.  If we
     floated it, we'll get *another* Derived insoluble equality one
     level out, so the same error will be reported twice.

   * And 'alpha' is not a SigTv with 'ty' being a non-tyvar.  In that
     case, floating out won't help either, and it may affect grouping
     of error messages.

Note [Skolem escape]
~~~~~~~~~~~~~~~~~~~~
You might worry about skolem escape with all this floating.
For example, consider
    [2] forall a. (a ~ F beta[2] delta,
                   Maybe beta[2] ~ gamma[1])

The (Maybe beta ~ gamma) doesn't mention 'a', so we float it, and
solve with gamma := beta. But what if later delta:=Int, and
  F b Int = b.
Then we'd get a ~ beta[2], and solve to get beta:=a, and now the
skolem has escaped!

But it's ok: when we float (Maybe beta[2] ~ gamma[1]), we promote beta[2]
to beta[1], and that means the (a ~ beta[1]) will be stuck, as it should be.


*********************************************************************************
*                                                                               *
*                          Defaulting and disamgiguation                        *
*                                                                               *
*********************************************************************************
-}

applyDefaultingRules :: WantedConstraints -> TcS Bool
-- True <=> I did some defaulting, by unifying a meta-tyvar
-- Imput WantedConstraints are not necessarily zonked

applyDefaultingRules wanteds
  | isEmptyWC wanteds
  = return False
  | otherwise
  = do { info@(default_tys, _) <- getDefaultInfo
       ; wanteds               <- TcS.zonkWC wanteds

       ; let groups = findDefaultableGroups info wanteds

       ; traceTcS "applyDefaultingRules {" $
                  vcat [ text "wanteds =" <+> ppr wanteds
                       , text "groups  =" <+> ppr groups
                       , text "info    =" <+> ppr info ]

       ; something_happeneds <- mapM (disambigGroup default_tys) groups

       ; traceTcS "applyDefaultingRules }" (ppr something_happeneds)

       ; return (or something_happeneds) }

findDefaultableGroups
    :: ( [Type]
       , (Bool,Bool) )     -- (Overloaded strings, extended default rules)
    -> WantedConstraints   -- Unsolved (wanted or derived)
    -> [(TyVar, [Ct])]
findDefaultableGroups (default_tys, (ovl_strings, extended_defaults)) wanteds
  | null default_tys
  = []
  | otherwise
  = [ (tv, map fstOf3 group)
    | group@((_,_,tv):_) <- unary_groups
    , defaultable_tyvar tv
    , defaultable_classes (map sndOf3 group) ]
  where
    simples                = approximateWC wanteds
    (unaries, non_unaries) = partitionWith find_unary (bagToList simples)
    unary_groups           = equivClasses cmp_tv unaries

    unary_groups :: [[(Ct, Class, TcTyVar)]]  -- (C tv) constraints
    unaries      ::  [(Ct, Class, TcTyVar)]   -- (C tv) constraints
    non_unaries  :: [Ct]                      -- and *other* constraints

        -- Finds unary type-class constraints
        -- But take account of polykinded classes like Typeable,
        -- which may look like (Typeable * (a:*))   (Trac #8931)
    find_unary cc
        | Just (cls,tys)   <- getClassPredTys_maybe (ctPred cc)
        , Just (kinds, ty) <- snocView tys   -- Ignore kind arguments
        , all isKind kinds                   -- for this purpose
        , Just tv <- tcGetTyVar_maybe ty
        , isMetaTyVar tv  -- We might have runtime-skolems in GHCi, and
                          -- we definitely don't want to try to assign to those!
        = Left (cc, cls, tv)
    find_unary cc = Right cc  -- Non unary or non dictionary

    bad_tvs :: TcTyVarSet  -- TyVars mentioned by non-unaries
    bad_tvs = mapUnionVarSet tyVarsOfCt non_unaries

    cmp_tv (_,_,tv1) (_,_,tv2) = tv1 `compare` tv2

    defaultable_tyvar tv
        = let b1 = isTyConableTyVar tv  -- Note [Avoiding spurious errors]
              b2 = not (tv `elemVarSet` bad_tvs)
          in b1 && b2

    defaultable_classes clss
        | extended_defaults = any isInteractiveClass clss
        | otherwise         = all is_std_class clss && (any is_num_class clss)

    -- In interactive mode, or with -XExtendedDefaultRules,
    -- we default Show a to Show () to avoid graututious errors on "show []"
    isInteractiveClass cls
        = is_num_class cls || (classKey cls `elem` [showClassKey, eqClassKey
                                                   , ordClassKey, foldableClassKey
                                                   , traversableClassKey])

    is_num_class cls = isNumericClass cls || (ovl_strings && (cls `hasKey` isStringClassKey))
    -- is_num_class adds IsString to the standard numeric classes,
    -- when -foverloaded-strings is enabled

    is_std_class cls = isStandardClass cls || (ovl_strings && (cls `hasKey` isStringClassKey))
    -- Similarly is_std_class

------------------------------
disambigGroup :: [Type]            -- The default types
              -> (TcTyVar, [Ct])   -- All classes of the form (C a)
                                   --  sharing same type variable
              -> TcS Bool   -- True <=> something happened, reflected in ty_binds

disambigGroup [] _
  = return False
disambigGroup (default_ty:default_tys) group@(the_tv, wanteds)
  = do { traceTcS "disambigGroup {" (vcat [ ppr default_ty, ppr the_tv, ppr wanteds ])
       ; fake_ev_binds_var <- TcS.newTcEvBinds
       ; tclvl             <- TcS.getTcLevel
       ; success <- nestImplicTcS fake_ev_binds_var (pushTcLevel tclvl)
                    try_group

       ; if success then
             -- Success: record the type variable binding, and return
             do { unifyTyVar the_tv default_ty
                ; wrapWarnTcS $ warnDefaulting wanteds default_ty
                ; traceTcS "disambigGroup succeeded }" (ppr default_ty)
                ; return True }
         else
             -- Failure: try with the next type
             do { traceTcS "disambigGroup failed, will try other default types }"
                           (ppr default_ty)
                ; disambigGroup default_tys group } }
  where
    try_group
      | Just subst <- mb_subst
      = do { lcl_env <- TcS.getLclEnv
           ; let loc = CtLoc { ctl_origin = GivenOrigin UnkSkol
                             , ctl_env    = lcl_env
                             , ctl_depth  = initialSubGoalDepth }
           ; wanted_evs <- mapM (newWantedEvVarNC loc . substTy subst . ctPred)
                                wanteds
           ; residual_wanted <- solveSimpleWanteds $ listToBag $
                                map mkNonCanonical wanted_evs
           ; return (isEmptyWC residual_wanted) }
      | otherwise
      = return False

    tmpl_tvs = extendVarSet (tyVarsOfType (tyVarKind the_tv)) the_tv
    mb_subst = tcMatchTy tmpl_tvs (mkTyVarTy the_tv) default_ty
      -- Make sure the kinds match too; hence this call to tcMatchTy
      -- E.g. suppose the only constraint was (Typeable k (a::k))
      -- With the addition of polykinded defaulting we also want to reject
      -- ill-kinded defaulting attempts like (Eq []) or (Foldable Int) here.


{-
Note [Avoiding spurious errors]
~~~~~~~~~~~~~~~~~~~~~~~~~~~~~~~
When doing the unification for defaulting, we check for skolem
type variables, and simply don't default them.  For example:
   f = (*)      -- Monomorphic
   g :: Num a => a -> a
   g x = f x x
Here, we get a complaint when checking the type signature for g,
that g isn't polymorphic enough; but then we get another one when
dealing with the (Num a) context arising from f's definition;
we try to unify a with Int (to default it), but find that it's
already been unified with the rigid variable from g's type sig.
-}<|MERGE_RESOLUTION|>--- conflicted
+++ resolved
@@ -473,13 +473,8 @@
          -- Decide what type variables and constraints to quantify
        ; zonked_taus <- mapM (TcM.zonkTcType . snd) name_taus
        ; let zonked_tau_tvs = tyVarsOfTypes zonked_taus
-<<<<<<< HEAD
-       ; (qtvs, bound_theta, mr_bites)
-             <- decideQuantification apply_mr sigs quant_pred_candidates zonked_tau_tvs
-=======
-       ; (qtvs, bound_theta) <- decideQuantification apply_mr sig_qtvs name_taus
-                                                     quant_pred_candidates zonked_tau_tvs
->>>>>>> 43751b24
+       ; (qtvs, bound_theta) <- decideQuantification apply_mr sigs name_taus
+                                        quant_pred_candidates zonked_tau_tvs
 
          -- Emit an implication constraint for the
          -- remaining constraints from the RHS
@@ -570,32 +565,19 @@
 
 decideQuantification
     :: Bool                       -- Apply monomorphism restriction
-<<<<<<< HEAD
     -> [TcIdSigInfo]
-=======
-    -> [TcTyVar]
     -> [(Name, TcTauType)]        -- Variables to be generalised (just for error msg)
->>>>>>> 43751b24
     -> [PredType] -> TcTyVarSet   -- Constraints and type variables from RHS
     -> TcM ( [TcTyVar]            -- Quantify over these tyvars (skolems)
            , [PredType])          -- and this context (fully zonked)
 -- See Note [Deciding quantification]
-<<<<<<< HEAD
-decideQuantification apply_mr sigs constraints zonked_tau_tvs
-=======
-decideQuantification apply_mr sig_qtvs name_taus constraints zonked_tau_tvs
->>>>>>> 43751b24
+decideQuantification apply_mr sigs name_taus constraints zonked_tau_tvs
   | apply_mr     -- Apply the Monomorphism restriction
   = do { gbl_tvs <- tcGetGlobalTyVars
        ; let constrained_tvs = tyVarsOfTypes constraints
              mono_tvs = gbl_tvs `unionVarSet` constrained_tvs
              mr_bites = constrained_tvs `intersectsVarSet` zonked_tau_tvs
-<<<<<<< HEAD
        ; qtvs <- quantify_tvs sigs mono_tvs zonked_tau_tvs
-       ; traceTc "decideQuantification 1" (vcat [ppr constraints, ppr gbl_tvs, ppr mono_tvs, ppr qtvs])
-       ; return (qtvs, [], mr_bites) }
-=======
-       ; qtvs <- quantify_tvs mono_tvs zonked_tau_tvs
        ; traceTc "decideQuantification 1" (vcat [ppr constraints, ppr gbl_tvs, ppr mono_tvs
                                                 , ppr qtvs, ppr mr_bites])
 
@@ -608,7 +590,6 @@
                 <+> if isSingleton bndrs then pp_bndrs else ptext (sLit "these binders"))
 
        ; return (qtvs, []) }
->>>>>>> 43751b24
 
   | otherwise
   = do { gbl_tvs <- tcGetGlobalTyVars
@@ -625,6 +606,9 @@
        ; traceTc "decideQuantification 2" (vcat [ppr constraints, ppr gbl_tvs, ppr mono_tvs
                                                 , ppr tau_tvs_plus, ppr qtvs, ppr min_theta])
        ; return (qtvs, min_theta) }
+  where
+    bndrs    = map fst name_taus
+    pp_bndrs = pprWithCommas (quotes . ppr) bndrs
 
 quantify_tvs :: [TcIdSigInfo] -> TcTyVarSet -> TcTyVarSet -> TcM [TcTyVar]
 -- See Note [Which type variable to quantify]
@@ -633,18 +617,9 @@
                    (tau_tvs  `extendVarSetList` sig_qtvs `extendVarSetList` sig_wcs)
                    -- NB: quantifyTyVars zonks its arguments
   where
-<<<<<<< HEAD
     sig_qtvs = [ skol | sig <- sigs, (_, skol) <- sig_skols sig ]
     sig_wcs  = [ wc   | TISI { sig_bndr = PartialSig { sig_wcs = wcs } } <- sigs
                       , (_, wc) <- wcs ]
-=======
-    bndrs    = map fst name_taus
-    pp_bndrs = pprWithCommas (quotes . ppr) bndrs
-    quantify_tvs mono_tvs tau_tvs   -- See Note [Which type variable to quantify]
-      | null sig_qtvs = quantifyTyVars mono_tvs tau_tvs
-      | otherwise     = quantifyTyVars (mono_tvs `delVarSetList`    sig_qtvs)
-                                       (tau_tvs  `extendVarSetList` sig_qtvs)
->>>>>>> 43751b24
 
 ------------------
 pickQuantifiablePreds :: TyVarSet         -- Quantifying over these
@@ -712,13 +687,8 @@
 
 However, for a pattern binding, or with wildcards, we might
 be doing inference *in the presence of a type signature*.
-<<<<<<< HEAD
 Mostly, if there is a signature we use CheckGen, not InferGen,
 but with pattern bindings or wildcards we might do InferGen
-=======
-Mostly, if there is a signature, we use CheckGen, not InferGen,
-but with pattern bindings or wildcards we might do inference
->>>>>>> 43751b24
 and still have a type signature.  For example:
    f :: _ -> a
    f x = ...
