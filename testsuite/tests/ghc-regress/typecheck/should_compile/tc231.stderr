TYPE SIGNATURES
    foo :: forall s b chain.
           Zork s (Z [Char]) b =>
           Q s (Z [Char]) chain -> ST s ()
    s :: forall t t1. Q t (Z [Char]) t1 -> Q t (Z [Char]) t1
TYPE CONSTRUCTORS
<<<<<<< HEAD
    data Q s a chain
        RecFlag NonRecursive
        = Node :: forall s a chain. s -> a -> chain -> Q s a chain
              Stricts: _ _ _
        FamilyInstance: none
    data Z a
        RecFlag NonRecursive
        = Z :: forall a. a -> Z a Stricts: _
        FamilyInstance: none
=======
  data Q s a chain
      RecFlag NonRecursive
      Generics: no
      = Node :: forall s a chain. s -> a -> chain -> Q s a chain
            Stricts: _ _ _
      FamilyInstance: none
  data Z a
      RecFlag NonRecursive
      Generics: no
      = Z :: forall a. a -> Z a Stricts: _
      FamilyInstance: none
COERCION AXIOMS
  axiom ShouldCompile.NTCo:T:Zork [s, a, b]
    :: ShouldCompile.T:Zork s a b
         ~
       (forall chain. Q s a chain -> ST s ())
Tycons with generics:
>>>>>>> 40ea804f
Dependent modules: []
Dependent packages: [base, ghc-prim, integer-gmp]<|MERGE_RESOLUTION|>--- conflicted
+++ resolved
@@ -4,26 +4,13 @@
            Q s (Z [Char]) chain -> ST s ()
     s :: forall t t1. Q t (Z [Char]) t1 -> Q t (Z [Char]) t1
 TYPE CONSTRUCTORS
-<<<<<<< HEAD
-    data Q s a chain
-        RecFlag NonRecursive
-        = Node :: forall s a chain. s -> a -> chain -> Q s a chain
-              Stricts: _ _ _
-        FamilyInstance: none
-    data Z a
-        RecFlag NonRecursive
-        = Z :: forall a. a -> Z a Stricts: _
-        FamilyInstance: none
-=======
   data Q s a chain
       RecFlag NonRecursive
-      Generics: no
       = Node :: forall s a chain. s -> a -> chain -> Q s a chain
             Stricts: _ _ _
       FamilyInstance: none
   data Z a
       RecFlag NonRecursive
-      Generics: no
       = Z :: forall a. a -> Z a Stricts: _
       FamilyInstance: none
 COERCION AXIOMS
@@ -31,7 +18,5 @@
     :: ShouldCompile.T:Zork s a b
          ~
        (forall chain. Q s a chain -> ST s ())
-Tycons with generics:
->>>>>>> 40ea804f
 Dependent modules: []
 Dependent packages: [base, ghc-prim, integer-gmp]