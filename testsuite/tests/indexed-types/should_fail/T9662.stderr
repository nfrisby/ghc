--- conflicted
+++ resolved
@@ -1,171 +1,84 @@
-<<<<<<< HEAD
 
 T9662.hs:49:7: error:
-    Couldn't match type ‘k’ with ‘n’
-    ‘k’ is a rigid type variable bound by
-      the type signature for:
-        test :: forall sh k m n.
-                Shape (((sh :. k) :. m) :. n) -> Shape (((sh :. m) :. n) :. k)
-      at T9662.hs:44:9
-    ‘n’ is a rigid type variable bound by
-      the type signature for:
-        test :: forall sh k m n.
-                Shape (((sh :. k) :. m) :. n) -> Shape (((sh :. m) :. n) :. k)
-      at T9662.hs:44:9
-    Expected type: Exp (((sh :. m) :. n) :. k)
-                   -> Exp (((sh :. k) :. m) :. n)
-      Actual type: Exp (((sh :. k) :. m) :. n)
-                   -> Exp (((sh :. k) :. m) :. n)
-    Relevant bindings include
-      test :: Shape (((sh :. k) :. m) :. n)
-              -> Shape (((sh :. m) :. n) :. k)
-        (bound at T9662.hs:45:1)
-    In the second argument of ‘backpermute’, namely ‘id’
-    In the expression:
-      backpermute
-        (modify
-           (atom :. atom :. atom :. atom)
-           (\ (sh :. k :. m :. n) -> (sh :. m :. n :. k)))
-        id
+    • Couldn't match type ‘k’ with ‘n’
+      ‘k’ is a rigid type variable bound by
+        the type signature for:
+          test :: forall sh k m n.
+                  Shape (((sh :. k) :. m) :. n) -> Shape (((sh :. m) :. n) :. k)
+        at T9662.hs:44:9
+      ‘n’ is a rigid type variable bound by
+        the type signature for:
+          test :: forall sh k m n.
+                  Shape (((sh :. k) :. m) :. n) -> Shape (((sh :. m) :. n) :. k)
+        at T9662.hs:44:9
+      Expected type: Exp (((sh :. m) :. n) :. k)
+                     -> Exp (((sh :. k) :. m) :. n)
+        Actual type: Exp (((sh :. k) :. m) :. n)
+                     -> Exp (((sh :. k) :. m) :. n)
+    • In the second argument of ‘backpermute’, namely ‘id’
+      In the expression:
+        backpermute
+          (modify
+             (atom :. atom :. atom :. atom)
+             (\ (sh :. k :. m :. n) -> (sh :. m :. n :. k)))
+          id
+    • Relevant bindings include
+        test :: Shape (((sh :. k) :. m) :. n)
+                -> Shape (((sh :. m) :. n) :. k)
+          (bound at T9662.hs:45:1)
 
 T9662.hs:49:7: error:
-    Couldn't match type ‘m’ with ‘k’
-    ‘m’ is a rigid type variable bound by
-      the type signature for:
-        test :: forall sh k m n.
-                Shape (((sh :. k) :. m) :. n) -> Shape (((sh :. m) :. n) :. k)
-      at T9662.hs:44:9
-    ‘k’ is a rigid type variable bound by
-      the type signature for:
-        test :: forall sh k m n.
-                Shape (((sh :. k) :. m) :. n) -> Shape (((sh :. m) :. n) :. k)
-      at T9662.hs:44:9
-    Expected type: Exp (((sh :. m) :. n) :. k)
-                   -> Exp (((sh :. k) :. m) :. n)
-      Actual type: Exp (((sh :. k) :. m) :. n)
-                   -> Exp (((sh :. k) :. m) :. n)
-    Relevant bindings include
-      test :: Shape (((sh :. k) :. m) :. n)
-              -> Shape (((sh :. m) :. n) :. k)
-        (bound at T9662.hs:45:1)
-    In the second argument of ‘backpermute’, namely ‘id’
-    In the expression:
-      backpermute
-        (modify
-           (atom :. atom :. atom :. atom)
-           (\ (sh :. k :. m :. n) -> (sh :. m :. n :. k)))
-        id
+    • Couldn't match type ‘m’ with ‘k’
+      ‘m’ is a rigid type variable bound by
+        the type signature for:
+          test :: forall sh k m n.
+                  Shape (((sh :. k) :. m) :. n) -> Shape (((sh :. m) :. n) :. k)
+        at T9662.hs:44:9
+      ‘k’ is a rigid type variable bound by
+        the type signature for:
+          test :: forall sh k m n.
+                  Shape (((sh :. k) :. m) :. n) -> Shape (((sh :. m) :. n) :. k)
+        at T9662.hs:44:9
+      Expected type: Exp (((sh :. m) :. n) :. k)
+                     -> Exp (((sh :. k) :. m) :. n)
+        Actual type: Exp (((sh :. k) :. m) :. n)
+                     -> Exp (((sh :. k) :. m) :. n)
+    • In the second argument of ‘backpermute’, namely ‘id’
+      In the expression:
+        backpermute
+          (modify
+             (atom :. atom :. atom :. atom)
+             (\ (sh :. k :. m :. n) -> (sh :. m :. n :. k)))
+          id
+    • Relevant bindings include
+        test :: Shape (((sh :. k) :. m) :. n)
+                -> Shape (((sh :. m) :. n) :. k)
+          (bound at T9662.hs:45:1)
 
 T9662.hs:49:7: error:
-    Couldn't match type ‘n’ with ‘m’
-    ‘n’ is a rigid type variable bound by
-      the type signature for:
-        test :: forall sh k m n.
-                Shape (((sh :. k) :. m) :. n) -> Shape (((sh :. m) :. n) :. k)
-      at T9662.hs:44:9
-    ‘m’ is a rigid type variable bound by
-      the type signature for:
-        test :: forall sh k m n.
-                Shape (((sh :. k) :. m) :. n) -> Shape (((sh :. m) :. n) :. k)
-      at T9662.hs:44:9
-    Expected type: Exp (((sh :. m) :. n) :. k)
-                   -> Exp (((sh :. k) :. m) :. n)
-      Actual type: Exp (((sh :. k) :. m) :. n)
-                   -> Exp (((sh :. k) :. m) :. n)
-    Relevant bindings include
-      test :: Shape (((sh :. k) :. m) :. n)
-              -> Shape (((sh :. m) :. n) :. k)
-        (bound at T9662.hs:45:1)
-    In the second argument of ‘backpermute’, namely ‘id’
-    In the expression:
-      backpermute
-        (modify
-           (atom :. atom :. atom :. atom)
-           (\ (sh :. k :. m :. n) -> (sh :. m :. n :. k)))
-        id
-=======
-
-T9662.hs:49:7: error:
-    Couldn't match type ‘k’ with ‘n’
-      ‘k’ is a rigid type variable bound by
-          the type signature for:
-          test :: Shape (((sh :. k) :. m) :. n)
-                  -> Shape (((sh :. m) :. n) :. k)
-          at T9662.hs:44:9
+    • Couldn't match type ‘n’ with ‘m’
       ‘n’ is a rigid type variable bound by
-          the type signature for:
-          test :: Shape (((sh :. k) :. m) :. n)
-                  -> Shape (((sh :. m) :. n) :. k)
-          at T9662.hs:44:9
-    Expected type: Exp (((sh :. m) :. n) :. k)
-                   -> Exp (((sh :. k) :. m) :. n)
-      Actual type: Exp (((sh :. k) :. m) :. n)
-                   -> Exp (((sh :. k) :. m) :. n)
-    In the second argument of ‘backpermute’, namely ‘id’
-    In the expression:
-      backpermute
-        (modify
-           (atom :. atom :. atom :. atom)
-           (\ (sh :. k :. m :. n) -> (sh :. m :. n :. k)))
-        id
-    Relevant bindings include
-      test :: Shape (((sh :. k) :. m) :. n)
-              -> Shape (((sh :. m) :. n) :. k)
-        (bound at T9662.hs:45:1)
-
-T9662.hs:49:7: error:
-    Couldn't match type ‘m’ with ‘k’
+        the type signature for:
+          test :: forall sh k m n.
+                  Shape (((sh :. k) :. m) :. n) -> Shape (((sh :. m) :. n) :. k)
+        at T9662.hs:44:9
       ‘m’ is a rigid type variable bound by
-          the type signature for:
-          test :: Shape (((sh :. k) :. m) :. n)
-                  -> Shape (((sh :. m) :. n) :. k)
-          at T9662.hs:44:9
-      ‘k’ is a rigid type variable bound by
-          the type signature for:
-          test :: Shape (((sh :. k) :. m) :. n)
-                  -> Shape (((sh :. m) :. n) :. k)
-          at T9662.hs:44:9
-    Expected type: Exp (((sh :. m) :. n) :. k)
-                   -> Exp (((sh :. k) :. m) :. n)
-      Actual type: Exp (((sh :. k) :. m) :. n)
-                   -> Exp (((sh :. k) :. m) :. n)
-    In the second argument of ‘backpermute’, namely ‘id’
-    In the expression:
-      backpermute
-        (modify
-           (atom :. atom :. atom :. atom)
-           (\ (sh :. k :. m :. n) -> (sh :. m :. n :. k)))
-        id
-    Relevant bindings include
-      test :: Shape (((sh :. k) :. m) :. n)
-              -> Shape (((sh :. m) :. n) :. k)
-        (bound at T9662.hs:45:1)
-
-T9662.hs:49:7: error:
-    Couldn't match type ‘n’ with ‘m’
-      ‘n’ is a rigid type variable bound by
-          the type signature for:
-          test :: Shape (((sh :. k) :. m) :. n)
-                  -> Shape (((sh :. m) :. n) :. k)
-          at T9662.hs:44:9
-      ‘m’ is a rigid type variable bound by
-          the type signature for:
-          test :: Shape (((sh :. k) :. m) :. n)
-                  -> Shape (((sh :. m) :. n) :. k)
-          at T9662.hs:44:9
-    Expected type: Exp (((sh :. m) :. n) :. k)
-                   -> Exp (((sh :. k) :. m) :. n)
-      Actual type: Exp (((sh :. k) :. m) :. n)
-                   -> Exp (((sh :. k) :. m) :. n)
-    In the second argument of ‘backpermute’, namely ‘id’
-    In the expression:
-      backpermute
-        (modify
-           (atom :. atom :. atom :. atom)
-           (\ (sh :. k :. m :. n) -> (sh :. m :. n :. k)))
-        id
-    Relevant bindings include
-      test :: Shape (((sh :. k) :. m) :. n)
-              -> Shape (((sh :. m) :. n) :. k)
-        (bound at T9662.hs:45:1)
->>>>>>> 5e04c384
+        the type signature for:
+          test :: forall sh k m n.
+                  Shape (((sh :. k) :. m) :. n) -> Shape (((sh :. m) :. n) :. k)
+        at T9662.hs:44:9
+      Expected type: Exp (((sh :. m) :. n) :. k)
+                     -> Exp (((sh :. k) :. m) :. n)
+        Actual type: Exp (((sh :. k) :. m) :. n)
+                     -> Exp (((sh :. k) :. m) :. n)
+    • In the second argument of ‘backpermute’, namely ‘id’
+      In the expression:
+        backpermute
+          (modify
+             (atom :. atom :. atom :. atom)
+             (\ (sh :. k :. m :. n) -> (sh :. m :. n :. k)))
+          id
+    • Relevant bindings include
+        test :: Shape (((sh :. k) :. m) :. n)
+                -> Shape (((sh :. m) :. n) :. k)
+          (bound at T9662.hs:45:1)