<<<<<<< HEAD

tc141.hs:11:12: error:
    You cannot bind scoped type variable ‘a’
      in a pattern binding signature
    In the pattern: p :: a
    In the pattern: (p :: a, q :: a)
    In a pattern binding: (p :: a, q :: a) = x

tc141.hs:11:31: error:
    Couldn't match expected type ‘a1’ with actual type ‘a’
      because type variable ‘a1’ would escape its scope
    This (rigid, skolem) type variable is bound by
      an expression type signature:
        a1
      at tc141.hs:11:31-34
    Relevant bindings include
      p :: a (bound at tc141.hs:11:12)
      q :: a (bound at tc141.hs:11:17)
      x :: (a, a) (bound at tc141.hs:11:3)
      f :: (a, a) -> (t, a) (bound at tc141.hs:11:1)
    In the expression: q :: a
    In the expression: (q :: a, p)

tc141.hs:13:13: error:
    You cannot bind scoped type variable ‘a’
      in a pattern binding signature
    In the pattern: y :: a
    In a pattern binding: y :: a = a
    In the expression:
      let y :: a = a in
      let
        v :: a
        v = b
      in v

tc141.hs:15:18: error:
    Couldn't match expected type ‘a2’ with actual type ‘t’
      because type variable ‘a2’ would escape its scope
    This (rigid, skolem) type variable is bound by
      the type signature for:
        v :: a2
      at tc141.hs:14:14-19
    Relevant bindings include
      v :: a2 (bound at tc141.hs:15:14)
      b :: t (bound at tc141.hs:13:5)
      g :: a -> t -> a1 (bound at tc141.hs:13:1)
    In the expression: b
    In an equation for ‘v’: v = b
=======

tc141.hs:11:12:
    You cannot bind scoped type variable ‘a’
      in a pattern binding signature
    In the pattern: p :: a
    In the pattern: (p :: a, q :: a)
    In a pattern binding: (p :: a, q :: a) = x

tc141.hs:11:31:
    Couldn't match expected type ‘a1’ with actual type ‘a’
      because type variable ‘a1’ would escape its scope
    This (rigid, skolem) type variable is bound by
      an expression type signature: a1
      at tc141.hs:11:31-34
    In the expression: q :: a
    In the expression: (q :: a, p)
    Relevant bindings include
      p :: a (bound at tc141.hs:11:12)
      q :: a (bound at tc141.hs:11:17)
      x :: (a, a) (bound at tc141.hs:11:3)
      f :: (a, a) -> (t, a) (bound at tc141.hs:11:1)

tc141.hs:13:13:
    You cannot bind scoped type variable ‘a’
      in a pattern binding signature
    In the pattern: y :: a
    In a pattern binding: y :: a = a
    In the expression:
      let y :: a = a in
      let
        v :: a
        v = b
      in v

tc141.hs:15:18:
    Couldn't match expected type ‘a2’ with actual type ‘t’
      because type variable ‘a2’ would escape its scope
    This (rigid, skolem) type variable is bound by
      the type signature for: v :: a2
      at tc141.hs:14:19
    In the expression: b
    In an equation for ‘v’: v = b
    Relevant bindings include
      v :: a2 (bound at tc141.hs:15:14)
      b :: t (bound at tc141.hs:13:5)
      g :: a -> t -> a1 (bound at tc141.hs:13:1)
>>>>>>> 5e04c384
<|MERGE_RESOLUTION|>--- conflicted
+++ resolved
@@ -1,97 +1,48 @@
-<<<<<<< HEAD
 
 tc141.hs:11:12: error:
-    You cannot bind scoped type variable ‘a’
-      in a pattern binding signature
-    In the pattern: p :: a
-    In the pattern: (p :: a, q :: a)
-    In a pattern binding: (p :: a, q :: a) = x
+    • You cannot bind scoped type variable ‘a’
+        in a pattern binding signature
+    • In the pattern: p :: a
+      In the pattern: (p :: a, q :: a)
+      In a pattern binding: (p :: a, q :: a) = x
 
 tc141.hs:11:31: error:
-    Couldn't match expected type ‘a1’ with actual type ‘a’
-      because type variable ‘a1’ would escape its scope
-    This (rigid, skolem) type variable is bound by
-      an expression type signature:
-        a1
-      at tc141.hs:11:31-34
-    Relevant bindings include
-      p :: a (bound at tc141.hs:11:12)
-      q :: a (bound at tc141.hs:11:17)
-      x :: (a, a) (bound at tc141.hs:11:3)
-      f :: (a, a) -> (t, a) (bound at tc141.hs:11:1)
-    In the expression: q :: a
-    In the expression: (q :: a, p)
+    • Couldn't match expected type ‘a1’ with actual type ‘a’
+        because type variable ‘a1’ would escape its scope
+      This (rigid, skolem) type variable is bound by
+        an expression type signature:
+          a1
+        at tc141.hs:11:31-34
+    • In the expression: q :: a
+      In the expression: (q :: a, p)
+    • Relevant bindings include
+        p :: a (bound at tc141.hs:11:12)
+        q :: a (bound at tc141.hs:11:17)
+        x :: (a, a) (bound at tc141.hs:11:3)
+        f :: (a, a) -> (t, a) (bound at tc141.hs:11:1)
 
 tc141.hs:13:13: error:
-    You cannot bind scoped type variable ‘a’
-      in a pattern binding signature
-    In the pattern: y :: a
-    In a pattern binding: y :: a = a
-    In the expression:
-      let y :: a = a in
-      let
-        v :: a
-        v = b
-      in v
+    • You cannot bind scoped type variable ‘a’
+        in a pattern binding signature
+    • In the pattern: y :: a
+      In a pattern binding: y :: a = a
+      In the expression:
+        let y :: a = a in
+        let
+          v :: a
+          v = b
+        in v
 
 tc141.hs:15:18: error:
-    Couldn't match expected type ‘a2’ with actual type ‘t’
-      because type variable ‘a2’ would escape its scope
-    This (rigid, skolem) type variable is bound by
-      the type signature for:
-        v :: a2
-      at tc141.hs:14:14-19
-    Relevant bindings include
-      v :: a2 (bound at tc141.hs:15:14)
-      b :: t (bound at tc141.hs:13:5)
-      g :: a -> t -> a1 (bound at tc141.hs:13:1)
-    In the expression: b
-    In an equation for ‘v’: v = b
-=======
-
-tc141.hs:11:12:
-    You cannot bind scoped type variable ‘a’
-      in a pattern binding signature
-    In the pattern: p :: a
-    In the pattern: (p :: a, q :: a)
-    In a pattern binding: (p :: a, q :: a) = x
-
-tc141.hs:11:31:
-    Couldn't match expected type ‘a1’ with actual type ‘a’
-      because type variable ‘a1’ would escape its scope
-    This (rigid, skolem) type variable is bound by
-      an expression type signature: a1
-      at tc141.hs:11:31-34
-    In the expression: q :: a
-    In the expression: (q :: a, p)
-    Relevant bindings include
-      p :: a (bound at tc141.hs:11:12)
-      q :: a (bound at tc141.hs:11:17)
-      x :: (a, a) (bound at tc141.hs:11:3)
-      f :: (a, a) -> (t, a) (bound at tc141.hs:11:1)
-
-tc141.hs:13:13:
-    You cannot bind scoped type variable ‘a’
-      in a pattern binding signature
-    In the pattern: y :: a
-    In a pattern binding: y :: a = a
-    In the expression:
-      let y :: a = a in
-      let
-        v :: a
-        v = b
-      in v
-
-tc141.hs:15:18:
-    Couldn't match expected type ‘a2’ with actual type ‘t’
-      because type variable ‘a2’ would escape its scope
-    This (rigid, skolem) type variable is bound by
-      the type signature for: v :: a2
-      at tc141.hs:14:19
-    In the expression: b
-    In an equation for ‘v’: v = b
-    Relevant bindings include
-      v :: a2 (bound at tc141.hs:15:14)
-      b :: t (bound at tc141.hs:13:5)
-      g :: a -> t -> a1 (bound at tc141.hs:13:1)
->>>>>>> 5e04c384
+    • Couldn't match expected type ‘a2’ with actual type ‘t’
+        because type variable ‘a2’ would escape its scope
+      This (rigid, skolem) type variable is bound by
+        the type signature for:
+          v :: a2
+        at tc141.hs:14:14-19
+    • In the expression: b
+      In an equation for ‘v’: v = b
+    • Relevant bindings include
+        v :: a2 (bound at tc141.hs:15:14)
+        b :: t (bound at tc141.hs:13:5)
+        g :: a -> t -> a1 (bound at tc141.hs:13:1)